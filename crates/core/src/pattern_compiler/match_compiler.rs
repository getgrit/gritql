use super::{
    compiler::NodeCompilationContext, container_compiler::ContainerCompiler,
    node_compiler::NodeCompiler, pattern_compiler::PatternCompiler,
};
use crate::pattern::r#match::Match;
use anyhow::{anyhow, Result};
use marzano_util::node_with_source::NodeWithSource;

pub(crate) struct MatchCompiler;

impl NodeCompiler for MatchCompiler {
    type TargetPattern = Match;

    fn from_node_with_rhs(
<<<<<<< HEAD
        node: NodeWithSource,
=======
        node: &NodeWithSource,
>>>>>>> a75a8cb3
        context: &mut NodeCompilationContext,
        _is_rhs: bool,
    ) -> Result<Self::TargetPattern> {
        let value = node
            .child_by_field_name("left")
            .ok_or_else(|| anyhow!("missing lhs of predicateMatch"))?;
<<<<<<< HEAD
        let value = ContainerCompiler::from_node(value, context)?;
        let pattern = node
            .child_by_field_name("right")
            .ok_or_else(|| anyhow!("missing rhs of predicateMatch"))?;
        let pattern = Some(PatternCompiler::from_node(pattern, context)?);
=======
        let value = ContainerCompiler::from_node(&value, context)?;
        let pattern = node
            .child_by_field_name("right")
            .ok_or_else(|| anyhow!("missing rhs of predicateMatch"))?;
        let pattern = Some(PatternCompiler::from_node(&pattern, context)?);
>>>>>>> a75a8cb3
        Ok(Match::new(value, pattern))
    }
}<|MERGE_RESOLUTION|>--- conflicted
+++ resolved
@@ -12,30 +12,18 @@
     type TargetPattern = Match;
 
     fn from_node_with_rhs(
-<<<<<<< HEAD
-        node: NodeWithSource,
-=======
         node: &NodeWithSource,
->>>>>>> a75a8cb3
         context: &mut NodeCompilationContext,
         _is_rhs: bool,
     ) -> Result<Self::TargetPattern> {
         let value = node
             .child_by_field_name("left")
             .ok_or_else(|| anyhow!("missing lhs of predicateMatch"))?;
-<<<<<<< HEAD
-        let value = ContainerCompiler::from_node(value, context)?;
-        let pattern = node
-            .child_by_field_name("right")
-            .ok_or_else(|| anyhow!("missing rhs of predicateMatch"))?;
-        let pattern = Some(PatternCompiler::from_node(pattern, context)?);
-=======
         let value = ContainerCompiler::from_node(&value, context)?;
         let pattern = node
             .child_by_field_name("right")
             .ok_or_else(|| anyhow!("missing rhs of predicateMatch"))?;
         let pattern = Some(PatternCompiler::from_node(&pattern, context)?);
->>>>>>> a75a8cb3
         Ok(Match::new(value, pattern))
     }
 }