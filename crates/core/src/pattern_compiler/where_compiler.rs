use super::{
    compiler::NodeCompilationContext, node_compiler::NodeCompiler,
    pattern_compiler::PatternCompiler, predicate_compiler::PredicateCompiler,
};
use crate::pattern::r#where::Where;
use anyhow::{anyhow, Result};
use marzano_util::node_with_source::NodeWithSource;

pub(crate) struct WhereCompiler;

impl NodeCompiler for WhereCompiler {
    type TargetPattern = Where;

    fn from_node_with_rhs(
<<<<<<< HEAD
        node: NodeWithSource,
=======
        node: &NodeWithSource,
>>>>>>> a75a8cb3
        context: &mut NodeCompilationContext,
        _is_rhs: bool,
    ) -> Result<Self::TargetPattern> {
        let pattern = node
            .child_by_field_name("pattern")
            .ok_or_else(|| anyhow!("missing pattern of patternWhere"))?;
<<<<<<< HEAD
        let pattern = PatternCompiler::from_node(pattern, context)?;
        let side_condition = node
            .child_by_field_name("side_condition")
            .ok_or_else(|| anyhow!("missing side condition of patternWhere"))?;
        let side_condition = PredicateCompiler::from_node(side_condition, context)?;
=======
        let pattern = PatternCompiler::from_node(&pattern, context)?;
        let side_condition = node
            .child_by_field_name("side_condition")
            .ok_or_else(|| anyhow!("missing side condition of patternWhere"))?;
        let side_condition = PredicateCompiler::from_node(&side_condition, context)?;
>>>>>>> a75a8cb3
        Ok(Where::new(pattern, side_condition))
    }
}<|MERGE_RESOLUTION|>--- conflicted
+++ resolved
@@ -12,30 +12,18 @@
     type TargetPattern = Where;
 
     fn from_node_with_rhs(
-<<<<<<< HEAD
-        node: NodeWithSource,
-=======
         node: &NodeWithSource,
->>>>>>> a75a8cb3
         context: &mut NodeCompilationContext,
         _is_rhs: bool,
     ) -> Result<Self::TargetPattern> {
         let pattern = node
             .child_by_field_name("pattern")
             .ok_or_else(|| anyhow!("missing pattern of patternWhere"))?;
-<<<<<<< HEAD
-        let pattern = PatternCompiler::from_node(pattern, context)?;
-        let side_condition = node
-            .child_by_field_name("side_condition")
-            .ok_or_else(|| anyhow!("missing side condition of patternWhere"))?;
-        let side_condition = PredicateCompiler::from_node(side_condition, context)?;
-=======
         let pattern = PatternCompiler::from_node(&pattern, context)?;
         let side_condition = node
             .child_by_field_name("side_condition")
             .ok_or_else(|| anyhow!("missing side condition of patternWhere"))?;
         let side_condition = PredicateCompiler::from_node(&side_condition, context)?;
->>>>>>> a75a8cb3
         Ok(Where::new(pattern, side_condition))
     }
 }