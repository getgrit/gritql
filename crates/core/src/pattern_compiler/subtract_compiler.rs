use super::{
    compiler::NodeCompilationContext, node_compiler::NodeCompiler,
    pattern_compiler::PatternCompiler,
};
use crate::pattern::subtract::Subtract;
use anyhow::{anyhow, Result};
use marzano_util::node_with_source::NodeWithSource;

pub(crate) struct SubtractCompiler;

impl NodeCompiler for SubtractCompiler {
    type TargetPattern = Subtract;

    fn from_node_with_rhs(
<<<<<<< HEAD
        node: NodeWithSource,
=======
        node: &NodeWithSource,
>>>>>>> a75a8cb3
        context: &mut NodeCompilationContext,
        _is_rhs: bool,
    ) -> Result<Self::TargetPattern> {
        let left = node
            .child_by_field_name("left")
            .ok_or_else(|| anyhow!("missing left of subtract"))?;
<<<<<<< HEAD
        let left = PatternCompiler::from_node(left, context)?;
=======
        let left = PatternCompiler::from_node(&left, context)?;
>>>>>>> a75a8cb3

        let right = node
            .child_by_field_name("right")
            .ok_or_else(|| anyhow!("missing right of subtract"))?;
<<<<<<< HEAD
        let right = PatternCompiler::from_node(right, context)?;
=======
        let right = PatternCompiler::from_node(&right, context)?;
>>>>>>> a75a8cb3

        Ok(Subtract::new(left, right))
    }
}<|MERGE_RESOLUTION|>--- conflicted
+++ resolved
@@ -12,31 +12,19 @@
     type TargetPattern = Subtract;
 
     fn from_node_with_rhs(
-<<<<<<< HEAD
-        node: NodeWithSource,
-=======
         node: &NodeWithSource,
->>>>>>> a75a8cb3
         context: &mut NodeCompilationContext,
         _is_rhs: bool,
     ) -> Result<Self::TargetPattern> {
         let left = node
             .child_by_field_name("left")
             .ok_or_else(|| anyhow!("missing left of subtract"))?;
-<<<<<<< HEAD
-        let left = PatternCompiler::from_node(left, context)?;
-=======
         let left = PatternCompiler::from_node(&left, context)?;
->>>>>>> a75a8cb3
 
         let right = node
             .child_by_field_name("right")
             .ok_or_else(|| anyhow!("missing right of subtract"))?;
-<<<<<<< HEAD
-        let right = PatternCompiler::from_node(right, context)?;
-=======
         let right = PatternCompiler::from_node(&right, context)?;
->>>>>>> a75a8cb3
 
         Ok(Subtract::new(left, right))
     }
