use super::{
    compiler::NodeCompilationContext, node_compiler::NodeCompiler,
    pattern_compiler::PatternCompiler, variable_compiler::VariableCompiler,
};
use crate::pattern::log::{Log, VariableInfo};
use anyhow::Result;
use grit_util::AstNode;
use marzano_util::node_with_source::NodeWithSource;

pub(crate) struct LogCompiler;

impl NodeCompiler for LogCompiler {
    type TargetPattern = Log;

    fn from_node_with_rhs(
<<<<<<< HEAD
        node: NodeWithSource,
=======
        node: &NodeWithSource,
>>>>>>> a75a8cb3
        context: &mut NodeCompilationContext,
        _is_rhs: bool,
    ) -> Result<Self::TargetPattern> {
        let message = node.child_by_field_name("message");
        let message = if let Some(message) = message {
<<<<<<< HEAD
            Some(PatternCompiler::from_node(message, context)?)
=======
            Some(PatternCompiler::from_node(&message, context)?)
>>>>>>> a75a8cb3
        } else {
            None
        };
        let variable_node = node.child_by_field_name("variable");
        let variable = variable_node
            .map(|n| {
                let name = n.text().to_string();
<<<<<<< HEAD
                let variable = VariableCompiler::from_node(n, context)?;
=======
                let variable = VariableCompiler::from_node(&n, context)?;
>>>>>>> a75a8cb3
                Ok(VariableInfo::new(name, variable))
            })
            .map_or(Ok(None), |v: Result<VariableInfo>| v.map(Some))?;

        Ok(Log::new(variable, message))
    }
}<|MERGE_RESOLUTION|>--- conflicted
+++ resolved
@@ -13,21 +13,13 @@
     type TargetPattern = Log;
 
     fn from_node_with_rhs(
-<<<<<<< HEAD
-        node: NodeWithSource,
-=======
         node: &NodeWithSource,
->>>>>>> a75a8cb3
         context: &mut NodeCompilationContext,
         _is_rhs: bool,
     ) -> Result<Self::TargetPattern> {
         let message = node.child_by_field_name("message");
         let message = if let Some(message) = message {
-<<<<<<< HEAD
-            Some(PatternCompiler::from_node(message, context)?)
-=======
             Some(PatternCompiler::from_node(&message, context)?)
->>>>>>> a75a8cb3
         } else {
             None
         };
@@ -35,11 +27,7 @@
         let variable = variable_node
             .map(|n| {
                 let name = n.text().to_string();
-<<<<<<< HEAD
-                let variable = VariableCompiler::from_node(n, context)?;
-=======
                 let variable = VariableCompiler::from_node(&n, context)?;
->>>>>>> a75a8cb3
                 Ok(VariableInfo::new(name, variable))
             })
             .map_or(Ok(None), |v: Result<VariableInfo>| v.map(Some))?;
