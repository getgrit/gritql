--- conflicted
+++ resolved
@@ -9,13 +9,7 @@
     predicates::Predicate,
 };
 use anyhow::{anyhow, Result};
-<<<<<<< HEAD
-use marzano_util::{
-    analysis_logs::AnalysisLogBuilder, node_with_source::NodeWithSource, position::Range,
-};
-=======
 use marzano_util::{analysis_logs::AnalysisLogBuilder, node_with_source::NodeWithSource};
->>>>>>> a75a8cb3
 
 pub(crate) struct NotCompiler;
 
@@ -23,24 +17,15 @@
     type TargetPattern = Not;
 
     fn from_node_with_rhs(
-<<<<<<< HEAD
-        node: NodeWithSource,
-=======
         node: &NodeWithSource,
->>>>>>> a75a8cb3
         context: &mut NodeCompilationContext,
         _is_rhs: bool,
     ) -> Result<Self::TargetPattern> {
         let pattern = node
             .child_by_field_name("pattern")
             .ok_or_else(|| anyhow!("missing pattern of patternNot"))?;
-<<<<<<< HEAD
-        let range: Range = pattern.range().into();
-        let pattern = PatternCompiler::from_node(pattern, context)?;
-=======
         let range = pattern.range();
         let pattern = PatternCompiler::from_node(&pattern, context)?;
->>>>>>> a75a8cb3
         if pattern.iter().any(|p| {
             matches!(
                 p,
@@ -68,24 +53,15 @@
     type TargetPattern = PrNot;
 
     fn from_node_with_rhs(
-<<<<<<< HEAD
-        node: NodeWithSource,
-=======
         node: &NodeWithSource,
->>>>>>> a75a8cb3
         context: &mut NodeCompilationContext,
         _is_rhs: bool,
     ) -> Result<Self::TargetPattern> {
         let not = node
             .child_by_field_name("predicate")
             .ok_or_else(|| anyhow!("predicateNot missing predicate"))?;
-<<<<<<< HEAD
-        let range: Range = not.range().into();
-        let not = PredicateCompiler::from_node(not, context)?;
-=======
         let range = not.range();
         let not = PredicateCompiler::from_node(&not, context)?;
->>>>>>> a75a8cb3
         if not.iter().any(|p| {
             matches!(
                 p,
