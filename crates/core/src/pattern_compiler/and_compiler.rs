--- conflicted
+++ resolved
@@ -16,21 +16,13 @@
     type TargetPattern = Pattern;
 
     fn from_node_with_rhs(
-<<<<<<< HEAD
-        node: NodeWithSource,
-=======
         node: &NodeWithSource,
->>>>>>> a75a8cb3
         context: &mut NodeCompilationContext,
         _is_rhs: bool,
     ) -> Result<Self::TargetPattern> {
         let mut patterns = node
             .named_children_by_field_name("patterns")
-<<<<<<< HEAD
-            .map(|pattern| PatternCompiler::from_node(pattern, context))
-=======
             .map(|pattern| PatternCompiler::from_node(&pattern, context))
->>>>>>> a75a8cb3
             .filter(|p| !matches!(p, Ok(Pattern::Top)))
             .collect::<Result<Vec<_>>>()?;
         if patterns.len() == 1 {
@@ -47,21 +39,13 @@
     type TargetPattern = Predicate;
 
     fn from_node_with_rhs(
-<<<<<<< HEAD
-        node: NodeWithSource,
-=======
         node: &NodeWithSource,
->>>>>>> a75a8cb3
         context: &mut NodeCompilationContext,
         _is_rhs: bool,
     ) -> Result<Self::TargetPattern> {
         let mut predicates = node
             .named_children_by_field_name("predicates")
-<<<<<<< HEAD
-            .map(|predicate| PredicateCompiler::from_node(predicate, context))
-=======
             .map(|predicate| PredicateCompiler::from_node(&predicate, context))
->>>>>>> a75a8cb3
             .collect::<Result<Vec<_>>>()?;
         if predicates.len() == 1 {
             Ok(predicates.remove(0))
