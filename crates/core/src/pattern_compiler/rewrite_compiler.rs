use super::{
    compiler::NodeCompilationContext, node_compiler::NodeCompiler,
    pattern_compiler::PatternCompiler,
};
use crate::pattern::{
    code_snippet::CodeSnippet, dynamic_snippet::DynamicPattern, patterns::Pattern, rewrite::Rewrite,
};
use anyhow::{anyhow, Result};
use grit_util::AstNode;
use marzano_util::{analysis_logs::AnalysisLogBuilder, node_with_source::NodeWithSource};

pub(crate) struct RewriteCompiler;

impl NodeCompiler for RewriteCompiler {
    type TargetPattern = Rewrite;

    // do we want to add support for annotations?
    fn from_node_with_rhs(
<<<<<<< HEAD
        node: NodeWithSource,
=======
        node: &NodeWithSource,
>>>>>>> a75a8cb3
        context: &mut NodeCompilationContext,
        _is_rhs: bool,
    ) -> Result<Self::TargetPattern> {
        let left = node
            .child_by_field_name("left")
            .ok_or_else(|| anyhow!("missing lhs of rewrite"))?;
        let right = node
            .child_by_field_name("right")
            .ok_or_else(|| anyhow!("missing rhs of rewrite"))?;
        let annotation = node.child_by_field_name("annotation");
<<<<<<< HEAD
        let left = PatternCompiler::from_node(left, context)?;
        let right = PatternCompiler::from_node(right, context)?;
=======
        let left = PatternCompiler::from_node(&left, context)?;
        let right = PatternCompiler::from_node_with_rhs(&right, context, true)?;
>>>>>>> a75a8cb3

        match (&left, &right) {
            (
                Pattern::CodeSnippet(CodeSnippet {
                    source: left_source,
                    ..
                }),
                Pattern::CodeSnippet(CodeSnippet {
                    source: right_source,
                    ..
                }),
            ) if left_source == right_source => {
                let log = AnalysisLogBuilder::default()
                .level(441_u16)
                .file(context.compilation.file)
                .source(node.source)
                .position(node.node.start_position())
                .range(node.range())
                .message(
                    format!("Warning: This is rewriting `{}` into the identical string `{}`, will have no effect.", left_source, right_source)
                )
                .build()?;
                context.logs.push(log);
            }
            (_, _) => {}
        }
        let right = match right {
            Pattern::Dynamic(r) => r,
            Pattern::CodeSnippet(CodeSnippet {
                dynamic_snippet: Some(r),
                ..
            }) => r,
            Pattern::Variable(v) => DynamicPattern::Variable(v),
            Pattern::Accessor(a) => DynamicPattern::Accessor(a),
            Pattern::ListIndex(a) => DynamicPattern::ListIndex(a),
            Pattern::CallBuiltIn(c) => DynamicPattern::CallBuiltIn(*c),
            Pattern::CallFunction(c) => DynamicPattern::CallFunction(*c),
            Pattern::CallForeignFunction(c) => DynamicPattern::CallForeignFunction(*c),
            Pattern::ASTNode(_)
                | Pattern::List(_)
                | Pattern::Map(_)
                | Pattern::Call(_)
                | Pattern::Regex(_)
                | Pattern::File(_)
                | Pattern::Files(_)
                | Pattern::Bubble(_)
                | Pattern::Limit(_)
                | Pattern::Assignment(_)
                | Pattern::Accumulate(_)
                | Pattern::And(_)
                | Pattern::Or(_)
                | Pattern::Maybe(_)
                | Pattern::Any(_)
                | Pattern::Not(_)
                | Pattern::If(_)
                | Pattern::Undefined
                | Pattern::Top
                | Pattern::Bottom
                | Pattern::Underscore
                | Pattern::StringConstant(_)
                | Pattern::AstLeafNode(_)
                | Pattern::IntConstant(_)
                | Pattern::FloatConstant(_)
                | Pattern::BooleanConstant(_)
                | Pattern::CodeSnippet(_)
                | Pattern::Rewrite(_)
                | Pattern::Log(_)
                | Pattern::Range(_)
                | Pattern::Contains(_)
                | Pattern::Includes(_)
                | Pattern::Within(_)
                | Pattern::After(_)
                | Pattern::Before(_)
                | Pattern::Where(_)
                | Pattern::Some(_)
                | Pattern::Every(_)
                | Pattern::Add(_)
                | Pattern::Subtract(_)
                | Pattern::Multiply(_)
                | Pattern::Divide(_)
                | Pattern::Modulo(_)
                | Pattern::Like(_)
                | Pattern::Dots
                | Pattern::Sequential(_) => Err(anyhow!(
                "right hand side of rewrite must be a code snippet or function call, but found: {:?}",
                right
            ))?,
        };

        let annotation = annotation.map(|n| n.text().trim().to_string());
        Ok(Rewrite::new(left, right, annotation))
    }
}<|MERGE_RESOLUTION|>--- conflicted
+++ resolved
@@ -16,11 +16,7 @@
 
     // do we want to add support for annotations?
     fn from_node_with_rhs(
-<<<<<<< HEAD
-        node: NodeWithSource,
-=======
         node: &NodeWithSource,
->>>>>>> a75a8cb3
         context: &mut NodeCompilationContext,
         _is_rhs: bool,
     ) -> Result<Self::TargetPattern> {
@@ -31,13 +27,8 @@
             .child_by_field_name("right")
             .ok_or_else(|| anyhow!("missing rhs of rewrite"))?;
         let annotation = node.child_by_field_name("annotation");
-<<<<<<< HEAD
-        let left = PatternCompiler::from_node(left, context)?;
-        let right = PatternCompiler::from_node(right, context)?;
-=======
         let left = PatternCompiler::from_node(&left, context)?;
         let right = PatternCompiler::from_node_with_rhs(&right, context, true)?;
->>>>>>> a75a8cb3
 
         match (&left, &right) {
             (
