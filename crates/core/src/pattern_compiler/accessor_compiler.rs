use super::{
    compiler::NodeCompilationContext, container_compiler::ContainerCompiler,
<<<<<<< HEAD
    map_compiler::MapCompiler, node_compiler::NodeCompiler, variable_compiler::VariableCompiler,
=======
    node_compiler::NodeCompiler, variable_compiler::VariableCompiler,
};
use crate::pattern::{
    accessor::{Accessor, AccessorKey, AccessorMap},
    map::GritMap,
>>>>>>> a75a8cb3
};
use crate::pattern::accessor::{Accessor, AccessorKey, AccessorMap};
use anyhow::{anyhow, Result};
use grit_util::AstNode;
use marzano_util::node_with_source::NodeWithSource;

pub(crate) struct AccessorCompiler;

impl NodeCompiler for AccessorCompiler {
    type TargetPattern = Accessor;

    fn from_node_with_rhs(
<<<<<<< HEAD
        node: NodeWithSource,
=======
        node: &NodeWithSource,
>>>>>>> a75a8cb3
        context: &mut NodeCompilationContext,
        _is_rhs: bool,
    ) -> Result<Self::TargetPattern> {
        let map = node
            .child_by_field_name("map")
            .ok_or_else(|| anyhow!("missing map of accessor"))?;
        let map = if map.node.kind() == "map" {
<<<<<<< HEAD
            AccessorMap::Map(MapCompiler::from_node(map, context)?)
        } else {
            AccessorMap::Container(ContainerCompiler::from_node(map, context)?)
=======
            AccessorMap::Map(GritMap::from_node(
                &map.node,
                context.compilation,
                context.vars,
                context.vars_array,
                context.scope_index,
                context.global_vars,
                false,
                context.logs,
            )?)
        } else {
            AccessorMap::Container(ContainerCompiler::from_node(&map, context)?)
>>>>>>> a75a8cb3
        };

        let key = node
            .child_by_field_name("key")
            .ok_or_else(|| anyhow!("missing key of accessor"))?;

        let key = if key.node.kind() == "variable" {
<<<<<<< HEAD
            AccessorKey::Variable(VariableCompiler::from_node(key, context)?)
=======
            AccessorKey::Variable(VariableCompiler::from_node(&key, context)?)
>>>>>>> a75a8cb3
        } else {
            AccessorKey::String(key.text().to_string())
        };

        Ok(Accessor::new(map, key))
    }
}<|MERGE_RESOLUTION|>--- conflicted
+++ resolved
@@ -1,14 +1,6 @@
 use super::{
     compiler::NodeCompilationContext, container_compiler::ContainerCompiler,
-<<<<<<< HEAD
     map_compiler::MapCompiler, node_compiler::NodeCompiler, variable_compiler::VariableCompiler,
-=======
-    node_compiler::NodeCompiler, variable_compiler::VariableCompiler,
-};
-use crate::pattern::{
-    accessor::{Accessor, AccessorKey, AccessorMap},
-    map::GritMap,
->>>>>>> a75a8cb3
 };
 use crate::pattern::accessor::{Accessor, AccessorKey, AccessorMap};
 use anyhow::{anyhow, Result};
@@ -21,11 +13,7 @@
     type TargetPattern = Accessor;
 
     fn from_node_with_rhs(
-<<<<<<< HEAD
-        node: NodeWithSource,
-=======
         node: &NodeWithSource,
->>>>>>> a75a8cb3
         context: &mut NodeCompilationContext,
         _is_rhs: bool,
     ) -> Result<Self::TargetPattern> {
@@ -33,24 +21,9 @@
             .child_by_field_name("map")
             .ok_or_else(|| anyhow!("missing map of accessor"))?;
         let map = if map.node.kind() == "map" {
-<<<<<<< HEAD
-            AccessorMap::Map(MapCompiler::from_node(map, context)?)
-        } else {
-            AccessorMap::Container(ContainerCompiler::from_node(map, context)?)
-=======
-            AccessorMap::Map(GritMap::from_node(
-                &map.node,
-                context.compilation,
-                context.vars,
-                context.vars_array,
-                context.scope_index,
-                context.global_vars,
-                false,
-                context.logs,
-            )?)
+            AccessorMap::Map(MapCompiler::from_node(&map, context)?)
         } else {
             AccessorMap::Container(ContainerCompiler::from_node(&map, context)?)
->>>>>>> a75a8cb3
         };
 
         let key = node
@@ -58,11 +31,7 @@
             .ok_or_else(|| anyhow!("missing key of accessor"))?;
 
         let key = if key.node.kind() == "variable" {
-<<<<<<< HEAD
-            AccessorKey::Variable(VariableCompiler::from_node(key, context)?)
-=======
             AccessorKey::Variable(VariableCompiler::from_node(&key, context)?)
->>>>>>> a75a8cb3
         } else {
             AccessorKey::String(key.text().to_string())
         };
