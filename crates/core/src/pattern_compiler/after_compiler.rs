use super::{
    compiler::NodeCompilationContext, node_compiler::NodeCompiler,
    pattern_compiler::PatternCompiler,
};
use crate::pattern::after::After;
use anyhow::{anyhow, Result};
use marzano_util::node_with_source::NodeWithSource;

pub(crate) struct AfterCompiler;

impl NodeCompiler for AfterCompiler {
    type TargetPattern = After;

    fn from_node_with_rhs(
<<<<<<< HEAD
        node: NodeWithSource,
=======
        node: &NodeWithSource,
>>>>>>> a75a8cb3
        context: &mut NodeCompilationContext,
        _is_rhs: bool,
    ) -> Result<Self::TargetPattern> {
        let pattern = node
            .child_by_field_name("pattern")
            .ok_or_else(|| anyhow!("missing pattern of patternAfter"))?;
<<<<<<< HEAD
        let pattern = PatternCompiler::from_node(pattern, context)?;
=======
        let pattern = PatternCompiler::from_node(&pattern, context)?;
>>>>>>> a75a8cb3
        Ok(After::new(pattern))
    }
}<|MERGE_RESOLUTION|>--- conflicted
+++ resolved
@@ -12,22 +12,14 @@
     type TargetPattern = After;
 
     fn from_node_with_rhs(
-<<<<<<< HEAD
-        node: NodeWithSource,
-=======
         node: &NodeWithSource,
->>>>>>> a75a8cb3
         context: &mut NodeCompilationContext,
         _is_rhs: bool,
     ) -> Result<Self::TargetPattern> {
         let pattern = node
             .child_by_field_name("pattern")
             .ok_or_else(|| anyhow!("missing pattern of patternAfter"))?;
-<<<<<<< HEAD
-        let pattern = PatternCompiler::from_node(pattern, context)?;
-=======
         let pattern = PatternCompiler::from_node(&pattern, context)?;
->>>>>>> a75a8cb3
         Ok(After::new(pattern))
     }
 }