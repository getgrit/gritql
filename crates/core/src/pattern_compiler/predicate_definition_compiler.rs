use super::{
    and_compiler::PrAndCompiler, compiler::NodeCompilationContext, node_compiler::NodeCompiler,
};
use crate::pattern::{predicate_definition::PredicateDefinition, variable::get_variables};
use anyhow::{anyhow, Result};
use grit_util::AstNode;
use marzano_util::node_with_source::NodeWithSource;
use std::collections::BTreeMap;

pub(crate) struct PredicateDefinitionCompiler;

impl NodeCompiler for PredicateDefinitionCompiler {
    type TargetPattern = PredicateDefinition;

    fn from_node_with_rhs(
<<<<<<< HEAD
        node: NodeWithSource,
=======
        node: &NodeWithSource,
>>>>>>> a75a8cb3
        context: &mut NodeCompilationContext,
        _is_rhs: bool,
    ) -> Result<Self::TargetPattern> {
        let name = node
            .child_by_field_name("name")
            .ok_or_else(|| anyhow!("missing name of pattern definition"))?;
        let name = name.text().trim();
        let mut local_vars = BTreeMap::new();
<<<<<<< HEAD
        let (scope_index, mut context) = create_scope!(context, local_vars);
=======
        let (scope_index, mut local_context) = create_scope!(context, local_vars);
>>>>>>> a75a8cb3
        // important that this occurs first, as calls assume
        // that parameters are registered first
        let params = get_variables(
            &context
                .compilation
                .predicate_definition_info
                .get(name)
                .ok_or_else(|| anyhow!("cannot get info for pattern {}", name))?
                .parameters,
<<<<<<< HEAD
            &mut context,
=======
            local_context.compilation.file,
            local_context.vars_array,
            scope_index,
            local_context.vars,
            local_context.global_vars,
>>>>>>> a75a8cb3
        )?;

        let body = node
            .child_by_field_name("body")
            .ok_or_else(|| anyhow!("missing body of pattern definition"))?;
<<<<<<< HEAD
        let body = PrAndCompiler::from_node(body, &mut context)?;
=======
        let body = PrAndCompiler::from_node(&body, &mut local_context)?;
>>>>>>> a75a8cb3
        let predicate_def = PredicateDefinition::new(
            name.to_owned(),
            scope_index,
            params,
            local_vars.values().cloned().collect(),
            body,
        );
        Ok(predicate_def)
    }
}<|MERGE_RESOLUTION|>--- conflicted
+++ resolved
@@ -13,11 +13,7 @@
     type TargetPattern = PredicateDefinition;
 
     fn from_node_with_rhs(
-<<<<<<< HEAD
-        node: NodeWithSource,
-=======
         node: &NodeWithSource,
->>>>>>> a75a8cb3
         context: &mut NodeCompilationContext,
         _is_rhs: bool,
     ) -> Result<Self::TargetPattern> {
@@ -26,11 +22,7 @@
             .ok_or_else(|| anyhow!("missing name of pattern definition"))?;
         let name = name.text().trim();
         let mut local_vars = BTreeMap::new();
-<<<<<<< HEAD
-        let (scope_index, mut context) = create_scope!(context, local_vars);
-=======
         let (scope_index, mut local_context) = create_scope!(context, local_vars);
->>>>>>> a75a8cb3
         // important that this occurs first, as calls assume
         // that parameters are registered first
         let params = get_variables(
@@ -40,25 +32,13 @@
                 .get(name)
                 .ok_or_else(|| anyhow!("cannot get info for pattern {}", name))?
                 .parameters,
-<<<<<<< HEAD
-            &mut context,
-=======
-            local_context.compilation.file,
-            local_context.vars_array,
-            scope_index,
-            local_context.vars,
-            local_context.global_vars,
->>>>>>> a75a8cb3
+            &mut local_context,
         )?;
 
         let body = node
             .child_by_field_name("body")
             .ok_or_else(|| anyhow!("missing body of pattern definition"))?;
-<<<<<<< HEAD
-        let body = PrAndCompiler::from_node(body, &mut context)?;
-=======
         let body = PrAndCompiler::from_node(&body, &mut local_context)?;
->>>>>>> a75a8cb3
         let predicate_def = PredicateDefinition::new(
             name.to_owned(),
             scope_index,
