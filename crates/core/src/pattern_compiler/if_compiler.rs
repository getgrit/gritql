use super::{
    compiler::NodeCompilationContext, node_compiler::NodeCompiler,
    pattern_compiler::PatternCompiler, predicate_compiler::PredicateCompiler,
};
use crate::pattern::r#if::{If, PrIf};
use anyhow::{anyhow, Result};
use marzano_util::node_with_source::NodeWithSource;

pub(crate) struct IfCompiler;

impl NodeCompiler for IfCompiler {
    type TargetPattern = If;

    fn from_node_with_rhs(
<<<<<<< HEAD
        node: NodeWithSource,
=======
        node: &NodeWithSource,
>>>>>>> a75a8cb3
        context: &mut NodeCompilationContext,
        _is_rhs: bool,
    ) -> Result<Self::TargetPattern> {
        let if_ = node
            .child_by_field_name("if")
            .ok_or_else(|| anyhow!("missing condition of if"))?;
<<<<<<< HEAD
        let if_ = PredicateCompiler::from_node(if_, context)?;
        let then = node
            .child_by_field_name("then")
            .ok_or_else(|| anyhow!("missing consequence of if"))?;
        let then = PatternCompiler::from_node(then, context)?;
        let else_ = node
            .child_by_field_name("else")
            .map(|e| PatternCompiler::from_node(e, context))
=======
        let if_ = PredicateCompiler::from_node(&if_, context)?;
        let then = node
            .child_by_field_name("then")
            .ok_or_else(|| anyhow!("missing consequence of if"))?;
        let then = PatternCompiler::from_node(&then, context)?;
        let else_ = node
            .child_by_field_name("else")
            .map(|e| PatternCompiler::from_node(&e, context))
>>>>>>> a75a8cb3
            .map_or(Ok(None), |v| v.map(Some))?;
        Ok(If::new(if_, then, else_))
    }
}

pub(crate) struct PrIfCompiler;

impl NodeCompiler for PrIfCompiler {
    type TargetPattern = PrIf;

    fn from_node_with_rhs(
<<<<<<< HEAD
        node: NodeWithSource,
=======
        node: &NodeWithSource,
>>>>>>> a75a8cb3
        context: &mut NodeCompilationContext,
        _is_rhs: bool,
    ) -> Result<Self::TargetPattern> {
        let if_ = node
            .child_by_field_name("if")
            .ok_or_else(|| anyhow!("missing condition of if"))?;
<<<<<<< HEAD
        let if_ = PredicateCompiler::from_node(if_, context)?;
        let then = node
            .child_by_field_name("then")
            .ok_or_else(|| anyhow!("missing consequence of if"))?;
        let then = PredicateCompiler::from_node(then, context)?;
        let else_ = node
            .child_by_field_name("else")
            .map(|e| PredicateCompiler::from_node(e, context))
=======
        let if_ = PredicateCompiler::from_node(&if_, context)?;
        let then = node
            .child_by_field_name("then")
            .ok_or_else(|| anyhow!("missing consequence of if"))?;
        let then = PredicateCompiler::from_node(&then, context)?;
        let else_ = node
            .child_by_field_name("else")
            .map(|e| PredicateCompiler::from_node(&e, context))
>>>>>>> a75a8cb3
            .map_or(Ok(None), |v| v.map(Some))?;
        Ok(PrIf::new(if_, then, else_))
    }
}<|MERGE_RESOLUTION|>--- conflicted
+++ resolved
@@ -12,27 +12,13 @@
     type TargetPattern = If;
 
     fn from_node_with_rhs(
-<<<<<<< HEAD
-        node: NodeWithSource,
-=======
         node: &NodeWithSource,
->>>>>>> a75a8cb3
         context: &mut NodeCompilationContext,
         _is_rhs: bool,
     ) -> Result<Self::TargetPattern> {
         let if_ = node
             .child_by_field_name("if")
             .ok_or_else(|| anyhow!("missing condition of if"))?;
-<<<<<<< HEAD
-        let if_ = PredicateCompiler::from_node(if_, context)?;
-        let then = node
-            .child_by_field_name("then")
-            .ok_or_else(|| anyhow!("missing consequence of if"))?;
-        let then = PatternCompiler::from_node(then, context)?;
-        let else_ = node
-            .child_by_field_name("else")
-            .map(|e| PatternCompiler::from_node(e, context))
-=======
         let if_ = PredicateCompiler::from_node(&if_, context)?;
         let then = node
             .child_by_field_name("then")
@@ -41,7 +27,6 @@
         let else_ = node
             .child_by_field_name("else")
             .map(|e| PatternCompiler::from_node(&e, context))
->>>>>>> a75a8cb3
             .map_or(Ok(None), |v| v.map(Some))?;
         Ok(If::new(if_, then, else_))
     }
@@ -53,27 +38,13 @@
     type TargetPattern = PrIf;
 
     fn from_node_with_rhs(
-<<<<<<< HEAD
-        node: NodeWithSource,
-=======
         node: &NodeWithSource,
->>>>>>> a75a8cb3
         context: &mut NodeCompilationContext,
         _is_rhs: bool,
     ) -> Result<Self::TargetPattern> {
         let if_ = node
             .child_by_field_name("if")
             .ok_or_else(|| anyhow!("missing condition of if"))?;
-<<<<<<< HEAD
-        let if_ = PredicateCompiler::from_node(if_, context)?;
-        let then = node
-            .child_by_field_name("then")
-            .ok_or_else(|| anyhow!("missing consequence of if"))?;
-        let then = PredicateCompiler::from_node(then, context)?;
-        let else_ = node
-            .child_by_field_name("else")
-            .map(|e| PredicateCompiler::from_node(e, context))
-=======
         let if_ = PredicateCompiler::from_node(&if_, context)?;
         let then = node
             .child_by_field_name("then")
@@ -82,7 +53,6 @@
         let else_ = node
             .child_by_field_name("else")
             .map(|e| PredicateCompiler::from_node(&e, context))
->>>>>>> a75a8cb3
             .map_or(Ok(None), |v| v.map(Some))?;
         Ok(PrIf::new(if_, then, else_))
     }
