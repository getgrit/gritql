use super::{
    compiler::NodeCompilationContext, node_compiler::NodeCompiler,
    pattern_compiler::PatternCompiler,
};
use crate::pattern::{limit::Limit, patterns::Pattern};
use anyhow::{anyhow, Result};
use grit_util::AstNode;
use marzano_util::node_with_source::NodeWithSource;

pub(crate) struct LimitCompiler;

impl NodeCompiler for LimitCompiler {
    type TargetPattern = Pattern;

    fn from_node_with_rhs(
<<<<<<< HEAD
        node: NodeWithSource,
=======
        node: &NodeWithSource,
>>>>>>> a75a8cb3
        context: &mut NodeCompilationContext,
        _is_rhs: bool,
    ) -> Result<Self::TargetPattern> {
        let body = node
            .child_by_field_name("pattern")
            .ok_or_else(|| anyhow!("missing pattern in limit"))?;
<<<<<<< HEAD
        let body = PatternCompiler::from_node(body, context)?;
=======
        let body = PatternCompiler::from_node(&body, context)?;
>>>>>>> a75a8cb3
        let limit = node
            .child_by_field_name("limit")
            .ok_or_else(|| anyhow!("missing limit in limit"))?;
        let limit = limit.text().trim().parse::<usize>()?;
        Ok(Pattern::Limit(Box::new(Limit::new(body, limit))))
    }
}<|MERGE_RESOLUTION|>--- conflicted
+++ resolved
@@ -13,22 +13,14 @@
     type TargetPattern = Pattern;
 
     fn from_node_with_rhs(
-<<<<<<< HEAD
-        node: NodeWithSource,
-=======
         node: &NodeWithSource,
->>>>>>> a75a8cb3
         context: &mut NodeCompilationContext,
         _is_rhs: bool,
     ) -> Result<Self::TargetPattern> {
         let body = node
             .child_by_field_name("pattern")
             .ok_or_else(|| anyhow!("missing pattern in limit"))?;
-<<<<<<< HEAD
-        let body = PatternCompiler::from_node(body, context)?;
-=======
         let body = PatternCompiler::from_node(&body, context)?;
->>>>>>> a75a8cb3
         let limit = node
             .child_by_field_name("limit")
             .ok_or_else(|| anyhow!("missing limit in limit"))?;
