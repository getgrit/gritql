use super::{
    compiler::NodeCompilationContext, node_compiler::NodeCompiler,
    pattern_compiler::PatternCompiler,
};
use crate::pattern::{
    bubble::Bubble,
    pattern_definition::PatternDefinition,
    patterns::Pattern,
    variable::{get_variables, register_variable},
};
use anyhow::{anyhow, bail, Result};
use grit_util::AstNode;
use itertools::Itertools;
use marzano_util::node_with_source::NodeWithSource;
use std::collections::BTreeMap;

pub(crate) struct BubbleCompiler;

impl NodeCompiler for BubbleCompiler {
    type TargetPattern = Bubble;

    fn from_node_with_rhs(
<<<<<<< HEAD
        node: NodeWithSource,
=======
        node: &NodeWithSource,
>>>>>>> a75a8cb3
        context: &mut NodeCompilationContext,
        _is_rhs: bool,
    ) -> Result<Self::TargetPattern> {
        let mut local_vars = BTreeMap::new();
<<<<<<< HEAD
        let (scope_index, mut local_context) = create_scope!(context, local_vars);
=======
        let (local_scope_index, mut local_context) = create_scope!(context, local_vars);
>>>>>>> a75a8cb3

        // important that this occurs first, as calls assume
        // that parameters are registered first

        let parameters: Vec<_> = node
            .named_children_by_field_name("variables")
<<<<<<< HEAD
            .map(|n| (n.text().trim().to_string(), n.range().into()))
            .collect();
        if parameters.iter().unique_by(|n| n.0.clone()).count() != parameters.len() {
            bail!("bubble parameters must be unique, but had a repeated name in its parameters.")
        }
        let params = get_variables(&parameters, &mut local_context)?;
=======
            .map(|n| (n.text().trim().to_string(), n.range()))
            .collect();
        if parameters.iter().unique_by(|n| &n.0).count() != parameters.len() {
            bail!("bubble parameters must be unique, but had a repeated name in its parameters.")
        }
        let params = get_variables(
            &parameters,
            local_context.compilation.file,
            local_context.vars_array,
            local_scope_index,
            local_context.vars,
            local_context.global_vars,
        )?;
>>>>>>> a75a8cb3

        let body = node
            .child_by_field_name("pattern")
            .ok_or_else(|| anyhow!("missing body of patternDefinition"))?;
<<<<<<< HEAD
        let body = PatternCompiler::from_node(body, &mut local_context)?;
=======
        let body = PatternCompiler::from_node(&body, &mut local_context)?;
>>>>>>> a75a8cb3

        let args = parameters
            .iter()
            .map(|(name, range)| {
<<<<<<< HEAD
                let v = Pattern::Variable(register_variable(name, *range, &mut local_context)?);
=======
                let v = Pattern::Variable(register_variable(
                    name,
                    context.compilation.file,
                    *range,
                    context.vars,
                    context.global_vars,
                    context.vars_array,
                    context.scope_index,
                )?);
>>>>>>> a75a8cb3
                Ok(v)
            })
            .collect::<Result<Vec<Pattern>>>()?;

        let pattern_def = PatternDefinition::new(
            "<bubble>".to_string(),
            scope_index,
            params,
            local_context.vars.values().cloned().collect(),
            body,
        );

        Ok(Bubble::new(pattern_def, args))
    }
}<|MERGE_RESOLUTION|>--- conflicted
+++ resolved
@@ -20,81 +20,41 @@
     type TargetPattern = Bubble;
 
     fn from_node_with_rhs(
-<<<<<<< HEAD
-        node: NodeWithSource,
-=======
         node: &NodeWithSource,
->>>>>>> a75a8cb3
         context: &mut NodeCompilationContext,
         _is_rhs: bool,
     ) -> Result<Self::TargetPattern> {
         let mut local_vars = BTreeMap::new();
-<<<<<<< HEAD
-        let (scope_index, mut local_context) = create_scope!(context, local_vars);
-=======
         let (local_scope_index, mut local_context) = create_scope!(context, local_vars);
->>>>>>> a75a8cb3
 
         // important that this occurs first, as calls assume
         // that parameters are registered first
 
         let parameters: Vec<_> = node
             .named_children_by_field_name("variables")
-<<<<<<< HEAD
-            .map(|n| (n.text().trim().to_string(), n.range().into()))
-            .collect();
-        if parameters.iter().unique_by(|n| n.0.clone()).count() != parameters.len() {
-            bail!("bubble parameters must be unique, but had a repeated name in its parameters.")
-        }
-        let params = get_variables(&parameters, &mut local_context)?;
-=======
             .map(|n| (n.text().trim().to_string(), n.range()))
             .collect();
         if parameters.iter().unique_by(|n| &n.0).count() != parameters.len() {
             bail!("bubble parameters must be unique, but had a repeated name in its parameters.")
         }
-        let params = get_variables(
-            &parameters,
-            local_context.compilation.file,
-            local_context.vars_array,
-            local_scope_index,
-            local_context.vars,
-            local_context.global_vars,
-        )?;
->>>>>>> a75a8cb3
+        let params = get_variables(&parameters, &mut local_context)?;
 
         let body = node
             .child_by_field_name("pattern")
             .ok_or_else(|| anyhow!("missing body of patternDefinition"))?;
-<<<<<<< HEAD
-        let body = PatternCompiler::from_node(body, &mut local_context)?;
-=======
         let body = PatternCompiler::from_node(&body, &mut local_context)?;
->>>>>>> a75a8cb3
 
         let args = parameters
             .iter()
             .map(|(name, range)| {
-<<<<<<< HEAD
                 let v = Pattern::Variable(register_variable(name, *range, &mut local_context)?);
-=======
-                let v = Pattern::Variable(register_variable(
-                    name,
-                    context.compilation.file,
-                    *range,
-                    context.vars,
-                    context.global_vars,
-                    context.vars_array,
-                    context.scope_index,
-                )?);
->>>>>>> a75a8cb3
                 Ok(v)
             })
             .collect::<Result<Vec<Pattern>>>()?;
 
         let pattern_def = PatternDefinition::new(
             "<bubble>".to_string(),
-            scope_index,
+            local_scope_index,
             params,
             local_context.vars.values().cloned().collect(),
             body,
