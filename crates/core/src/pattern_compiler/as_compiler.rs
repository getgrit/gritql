use super::{
    compiler::NodeCompilationContext, node_compiler::NodeCompiler,
    pattern_compiler::PatternCompiler, variable_compiler::VariableCompiler,
};
use crate::{
    pattern::{
        container::Container, patterns::Pattern, predicates::Predicate, r#match::Match,
        r#where::Where,
    },
    split_snippet::split_snippet,
};
use anyhow::{anyhow, Result};
use grit_util::AstNode;
use grit_util::{traverse, Order};
use marzano_language::language::Language;
use marzano_util::{
    analysis_logs::AnalysisLogBuilder, cursor_wrapper::CursorWrapper,
<<<<<<< HEAD
    node_with_source::NodeWithSource, position::Range,
=======
    node_with_source::NodeWithSource,
>>>>>>> a75a8cb3
};

pub(crate) struct AsCompiler;

impl NodeCompiler for AsCompiler {
    // todo make `as` its own pattern
    type TargetPattern = Where;

    fn from_node_with_rhs(
<<<<<<< HEAD
        node: NodeWithSource,
=======
        node: &NodeWithSource,
>>>>>>> a75a8cb3
        context: &mut NodeCompilationContext,
        _is_rhs: bool,
    ) -> Result<Self::TargetPattern> {
        let pattern = node
            .child_by_field_name("pattern")
            .ok_or_else(|| anyhow!("missing pattern of patternWhere"))?;

        let variable = node
            .child_by_field_name("variable")
            .ok_or_else(|| anyhow!("missing variable of patternWhere"))?;

        let name = variable.text().trim();

        // this just searches the subtree for a variables that share the name.
        // could possible lead to some false positives, but more precise solutions
        // require much greater changes.
        if pattern_repeated_variable(&pattern, name, context.compilation.lang)? {
<<<<<<< HEAD
            let range: Range = node.range().into();
=======
            let range = node.range();
>>>>>>> a75a8cb3
            let log = AnalysisLogBuilder::default()
                .level(441_u16)
                .file(context.compilation.file)
                .source(node.source)
                .position(range.start)
                .range(range)
                .message(format!(
                    "Warning: it is usually incorrect to redefine a variable {name} using as"
                ))
                .build()?;
            context.logs.push(log);
        }

<<<<<<< HEAD
        let pattern = PatternCompiler::from_node(pattern, context)?;
        let variable = VariableCompiler::from_node(variable, context)?;
=======
        let pattern = PatternCompiler::from_node(&pattern, context)?;
        let variable = VariableCompiler::from_node(&variable, context)?;
>>>>>>> a75a8cb3
        Ok(Where::new(
            Pattern::Variable(variable),
            Predicate::Match(Box::new(Match::new(
                Container::Variable(variable),
                Some(pattern),
            ))),
        ))
    }
}

fn pattern_repeated_variable(
    pattern: &NodeWithSource,
    name: &str,
    lang: &impl Language,
) -> Result<bool> {
    let cursor = pattern.node.walk();
    let cursor = traverse(CursorWrapper::new(cursor, pattern.source), Order::Pre);
    Ok(cursor
        .filter(|n| n.node.kind() == "variable" || n.node.kind() == "codeSnippet")
        .map(|n| {
            let s = n.text().trim().to_string();
            if n.node.kind() == "variable" {
                Ok(s == name)
            } else {
                Ok(is_variables_in_snippet(name, &s, lang))
            }
        })
        .collect::<Result<Vec<bool>>>()?
        .into_iter()
        .any(|b| b))
}

fn is_variables_in_snippet(name: &str, snippet: &str, lang: &impl Language) -> bool {
    let variables = split_snippet(snippet, lang);
    variables.iter().any(|v| v.1 == name)
}<|MERGE_RESOLUTION|>--- conflicted
+++ resolved
@@ -15,11 +15,7 @@
 use marzano_language::language::Language;
 use marzano_util::{
     analysis_logs::AnalysisLogBuilder, cursor_wrapper::CursorWrapper,
-<<<<<<< HEAD
-    node_with_source::NodeWithSource, position::Range,
-=======
     node_with_source::NodeWithSource,
->>>>>>> a75a8cb3
 };
 
 pub(crate) struct AsCompiler;
@@ -29,11 +25,7 @@
     type TargetPattern = Where;
 
     fn from_node_with_rhs(
-<<<<<<< HEAD
-        node: NodeWithSource,
-=======
         node: &NodeWithSource,
->>>>>>> a75a8cb3
         context: &mut NodeCompilationContext,
         _is_rhs: bool,
     ) -> Result<Self::TargetPattern> {
@@ -51,11 +43,7 @@
         // could possible lead to some false positives, but more precise solutions
         // require much greater changes.
         if pattern_repeated_variable(&pattern, name, context.compilation.lang)? {
-<<<<<<< HEAD
-            let range: Range = node.range().into();
-=======
             let range = node.range();
->>>>>>> a75a8cb3
             let log = AnalysisLogBuilder::default()
                 .level(441_u16)
                 .file(context.compilation.file)
@@ -69,13 +57,8 @@
             context.logs.push(log);
         }
 
-<<<<<<< HEAD
-        let pattern = PatternCompiler::from_node(pattern, context)?;
-        let variable = VariableCompiler::from_node(variable, context)?;
-=======
         let pattern = PatternCompiler::from_node(&pattern, context)?;
         let variable = VariableCompiler::from_node(&variable, context)?;
->>>>>>> a75a8cb3
         Ok(Where::new(
             Pattern::Variable(variable),
             Predicate::Match(Box::new(Match::new(
