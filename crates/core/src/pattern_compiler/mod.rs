--- conflicted
+++ resolved
@@ -1,11 +1,8 @@
-<<<<<<< HEAD
-=======
 /// Creates a new scope within the given `context`.
 ///
 /// This is implemented as a macro instead of method to avoid capturing the
 /// entire `context` instance, which would run afoul of the borrow-checking due
 /// to its mutable references.
->>>>>>> a75a8cb3
 macro_rules! create_scope {
     ($context: expr, $local_vars: expr) => {{
         let scope_index = $context.vars_array.len();
@@ -60,10 +57,7 @@
 mod node_compiler;
 pub(crate) mod not_compiler;
 pub(crate) mod or_compiler;
-<<<<<<< HEAD
-=======
 #[allow(clippy::module_inception)]
->>>>>>> a75a8cb3
 pub(crate) mod pattern_compiler;
 pub(crate) mod pattern_definition_compiler;
 pub(crate) mod predicate_compiler;
