--- conflicted
+++ resolved
@@ -13,11 +13,7 @@
     type TargetPattern = ListIndex;
 
     fn from_node_with_rhs(
-<<<<<<< HEAD
-        node: NodeWithSource,
-=======
         node: &NodeWithSource,
->>>>>>> a75a8cb3
         context: &mut NodeCompilationContext,
         _is_rhs: bool,
     ) -> Result<Self::TargetPattern> {
@@ -25,15 +21,9 @@
             .child_by_field_name("list")
             .ok_or_else(|| anyhow!("missing list of listIndex"))?;
         let list = if list.node.kind() == "list" {
-<<<<<<< HEAD
-            ListOrContainer::List(ListCompiler::from_node(list, context)?)
-        } else {
-            ListOrContainer::Container(ContainerCompiler::from_node(list, context)?)
-=======
             ListOrContainer::List(ListCompiler::from_node(&list, context)?)
         } else {
             ListOrContainer::Container(ContainerCompiler::from_node(&list, context)?)
->>>>>>> a75a8cb3
         };
 
         let index_node = node
@@ -48,11 +38,7 @@
                     .map_err(|_| anyhow!("list index must be an integer"))?,
             )
         } else {
-<<<<<<< HEAD
-            ContainerOrIndex::Container(ContainerCompiler::from_node(index_node, context)?)
-=======
             ContainerOrIndex::Container(ContainerCompiler::from_node(&index_node, context)?)
->>>>>>> a75a8cb3
         };
 
         Ok(ListIndex { list, index })
