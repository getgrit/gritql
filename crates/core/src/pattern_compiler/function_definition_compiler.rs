--- conflicted
+++ resolved
@@ -17,11 +17,7 @@
     type TargetPattern = GritFunctionDefinition;
 
     fn from_node_with_rhs(
-<<<<<<< HEAD
-        node: NodeWithSource,
-=======
         node: &NodeWithSource,
->>>>>>> a75a8cb3
         context: &mut NodeCompilationContext,
         _is_rhs: bool,
     ) -> Result<Self::TargetPattern> {
@@ -30,41 +26,22 @@
             .ok_or_else(|| anyhow!("missing name of function definition"))?;
         let name = name.text().trim();
         let mut local_vars = BTreeMap::new();
-<<<<<<< HEAD
-        let (scope_index, mut context) = create_scope!(context, local_vars);
-
-        let params = get_variables(
-            &context
-=======
         let (scope_index, mut local_context) = create_scope!(context, local_vars);
 
         let params = get_variables(
             &local_context
->>>>>>> a75a8cb3
                 .compilation
                 .function_definition_info
                 .get(name)
                 .ok_or_else(|| anyhow!("cannot get info for function {}", name))?
                 .parameters,
-<<<<<<< HEAD
-            &mut context,
-=======
-            local_context.compilation.file,
-            local_context.vars_array,
-            scope_index,
-            local_context.vars,
-            local_context.global_vars,
->>>>>>> a75a8cb3
+            &mut local_context,
         )?;
 
         let body = node
             .child_by_field_name("body")
             .ok_or_else(|| anyhow!("missing body of grit function definition"))?;
-<<<<<<< HEAD
-        let body = PrAndCompiler::from_node(body, &mut context)?;
-=======
         let body = PrAndCompiler::from_node(&body, &mut local_context)?;
->>>>>>> a75a8cb3
         let function_definition = GritFunctionDefinition::new(
             name.to_owned(),
             scope_index,
@@ -82,11 +59,7 @@
     type TargetPattern = ForeignFunctionDefinition;
 
     fn from_node_with_rhs(
-<<<<<<< HEAD
-        node: NodeWithSource,
-=======
         node: &NodeWithSource,
->>>>>>> a75a8cb3
         context: &mut NodeCompilationContext,
         _is_rhs: bool,
     ) -> Result<Self::TargetPattern> {
@@ -95,11 +68,7 @@
             .ok_or_else(|| anyhow!("missing name of function definition"))?;
         let name = name.text().trim();
         let mut local_vars = BTreeMap::new();
-<<<<<<< HEAD
         let (scope_index, mut local_context) = create_scope!(context, local_vars);
-=======
-        let (scope_index, local_context) = create_scope!(context, local_vars);
->>>>>>> a75a8cb3
         let params = get_variables(
             &context
                 .compilation
@@ -107,15 +76,7 @@
                 .get(name)
                 .ok_or_else(|| anyhow!("cannot get info for function {}", name))?
                 .parameters,
-<<<<<<< HEAD
             &mut local_context,
-=======
-            local_context.compilation.file,
-            local_context.vars_array,
-            scope_index,
-            local_context.vars,
-            local_context.global_vars,
->>>>>>> a75a8cb3
         )?;
         let body = node
             .child_by_field_name("body")
@@ -123,12 +84,8 @@
             .child_by_field_name("code")
             .ok_or_else(|| anyhow!("missing code of foreign function body"))?;
         let foreign_language = ForeignLanguageCompiler::from_node(
-<<<<<<< HEAD
-            node.child_by_field_name("language")
-=======
             &node
                 .child_by_field_name("language")
->>>>>>> a75a8cb3
                 .ok_or_else(|| anyhow!("missing language of foreign function definition"))?,
             context,
         )?;
