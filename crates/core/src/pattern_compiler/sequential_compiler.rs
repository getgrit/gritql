use super::{
    compiler::NodeCompilationContext, node_compiler::NodeCompiler, step_compiler::StepCompiler,
};
use crate::pattern::{
    files::Files, patterns::Pattern, sequential::Sequential, some::Some, step::Step,
};
use anyhow::Result;
use marzano_util::node_with_source::NodeWithSource;

pub(crate) struct SequentialCompiler;

impl SequentialCompiler {
    pub(crate) fn from_files_node(
<<<<<<< HEAD
        node: NodeWithSource,
=======
        node: &NodeWithSource,
>>>>>>> a75a8cb3
        context: &mut NodeCompilationContext,
    ) -> Result<Sequential> {
        node.named_children_by_field_name("files")
            .map(|n| {
<<<<<<< HEAD
                let step = StepCompiler::from_node(n, context)?;
=======
                let step = StepCompiler::from_node(&n, context)?;
>>>>>>> a75a8cb3
                let some = Pattern::Some(Box::new(Some::new(step.pattern)));
                let files = Pattern::Files(Box::new(Files::new(some)));
                Ok(Step { pattern: files })
            })
            .collect::<Result<Vec<_>>>()
            .map(Into::into)
    }
}

impl NodeCompiler for SequentialCompiler {
    type TargetPattern = Sequential;

    fn from_node_with_rhs(
<<<<<<< HEAD
        node: NodeWithSource,
=======
        node: &NodeWithSource,
>>>>>>> a75a8cb3
        context: &mut NodeCompilationContext,
        _is_rhs: bool,
    ) -> Result<Self::TargetPattern> {
        node.named_children_by_field_name("sequential")
<<<<<<< HEAD
            .map(|n| StepCompiler::from_node(n, context))
=======
            .map(|n| StepCompiler::from_node(&n, context))
>>>>>>> a75a8cb3
            .collect::<Result<Vec<_>>>()
            .map(Into::into)
    }
}<|MERGE_RESOLUTION|>--- conflicted
+++ resolved
@@ -11,20 +11,12 @@
 
 impl SequentialCompiler {
     pub(crate) fn from_files_node(
-<<<<<<< HEAD
-        node: NodeWithSource,
-=======
         node: &NodeWithSource,
->>>>>>> a75a8cb3
         context: &mut NodeCompilationContext,
     ) -> Result<Sequential> {
         node.named_children_by_field_name("files")
             .map(|n| {
-<<<<<<< HEAD
-                let step = StepCompiler::from_node(n, context)?;
-=======
                 let step = StepCompiler::from_node(&n, context)?;
->>>>>>> a75a8cb3
                 let some = Pattern::Some(Box::new(Some::new(step.pattern)));
                 let files = Pattern::Files(Box::new(Files::new(some)));
                 Ok(Step { pattern: files })
@@ -38,20 +30,12 @@
     type TargetPattern = Sequential;
 
     fn from_node_with_rhs(
-<<<<<<< HEAD
-        node: NodeWithSource,
-=======
         node: &NodeWithSource,
->>>>>>> a75a8cb3
         context: &mut NodeCompilationContext,
         _is_rhs: bool,
     ) -> Result<Self::TargetPattern> {
         node.named_children_by_field_name("sequential")
-<<<<<<< HEAD
-            .map(|n| StepCompiler::from_node(n, context))
-=======
             .map(|n| StepCompiler::from_node(&n, context))
->>>>>>> a75a8cb3
             .collect::<Result<Vec<_>>>()
             .map(Into::into)
     }
