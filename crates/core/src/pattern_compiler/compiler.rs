use super::{
    auto_wrap::auto_wrap_pattern,
    function_definition_compiler::{
        ForeignFunctionDefinitionCompiler, GritFunctionDefinitionCompiler,
    },
    pattern_compiler::PatternCompiler,
    pattern_definition_compiler::PatternDefinitionCompiler,
    predicate_definition_compiler::PredicateDefinitionCompiler,
    NodeCompiler,
};
use crate::{
    parse::make_grit_parser,
    pattern::{
        analysis::{has_limit, is_multifile},
        built_in_functions::BuiltIns,
        constants::{
            ABSOLUTE_PATH_INDEX, DEFAULT_FILE_NAME, FILENAME_INDEX, NEW_FILES_INDEX, PROGRAM_INDEX,
        },
        function_definition::{ForeignFunctionDefinition, GritFunctionDefinition},
        pattern_definition::PatternDefinition,
        predicate_definition::PredicateDefinition,
        variable::VariableSourceLocations,
        Problem, VariableLocations,
    },
};
use anyhow::{anyhow, bail, Result};
use grit_util::{traverse, Order};
use itertools::Itertools;
use marzano_language::{self, target_language::TargetLanguage};
use marzano_util::{
    analysis_logs::{AnalysisLogBuilder, AnalysisLogs},
    cursor_wrapper::CursorWrapper,
    node_with_source::NodeWithSource,
    position::{FileRange, Position, Range},
};
use regex::Regex;
use std::{
    collections::{BTreeMap, BTreeSet},
    ffi::OsStr,
    path::Path,
    vec,
};
use tree_sitter::{Node, Parser, Tree};

#[cfg(feature = "grit_tracing")]
use tracing::instrument;

pub(crate) struct CompilationContext<'a> {
    pub file: &'a str,
    pub built_ins: &'a BuiltIns,
    pub lang: &'a TargetLanguage,
    pub pattern_definition_info: &'a BTreeMap<String, DefinitionInfo>,
    pub predicate_definition_info: &'a BTreeMap<String, DefinitionInfo>,
    pub function_definition_info: &'a BTreeMap<String, DefinitionInfo>,
    pub foreign_function_definition_info: &'a BTreeMap<String, DefinitionInfo>,
}

pub(crate) struct NodeCompilationContext<'a> {
    pub compilation: &'a CompilationContext<'a>,

    /// Used to lookup local variables in the `vars_array`.
    pub vars: &'a mut BTreeMap<String, usize>,

    /// Storage for variable information.
    ///
    /// The outer vector can be index using `scope_index`, while the individual
    /// variables in a scope can be indexed using the indices stored in `vars`
    /// and `global_vars`.
    pub vars_array: &'a mut Vec<Vec<VariableSourceLocations>>,

    /// Index of the local scope.
    ///
    /// Corresponds to the index in the outer vector of `vars_array`.
    pub scope_index: usize,

    /// Used to lookup global variables in the `vars_array`.
    ///
    /// Global variables are always at scope 0.
    pub global_vars: &'a mut BTreeMap<String, usize>,

    pub logs: &'a mut AnalysisLogs,
}

fn grit_parsing_errors(tree: &Tree, src: &str, file_name: &str) -> Result<AnalysisLogs> {
    let mut errors = vec![];
    let cursor = tree.walk();
    let mut log_builder = AnalysisLogBuilder::default();
    let level: u16 = if file_name == DEFAULT_FILE_NAME {
        299
    } else {
        300
    };
    log_builder
        .level(level)
        .engine_id("marzano(0.1)".to_owned())
        .file(file_name.to_owned());

    for n in traverse(CursorWrapper::new(cursor, src), Order::Pre) {
        if n.node.is_error() || n.node.is_missing() {
            let position: Position = n.node.range().start_point().into();

            let error_node = n.node.utf8_text(src.as_bytes())?;
            let identifier_regex = Regex::new(r"^([A-Za-z0-9_]*)\(\)$")?;
            let message = if let Some(found) = identifier_regex.find(&error_node) {
                format!(
                    "{} is a reserved keyword in Grit. Try renaming your pattern.",
                    found.as_str().trim_end_matches("()")
                )
            } else {
                let file_locations_str = if file_name == DEFAULT_FILE_NAME {
                    String::new()
                } else {
                    format!(" in {}", file_name)
                };
                format!(
                        "Pattern syntax error at {}:{}{}. If you hit this error while running grit apply on a pattern from the Grit standard library, try running grit init. If you are running a custom pattern, check out the docs at https://docs.grit.io/ for help with writing patterns.",
                        n.node.range().start_point().row() + 1,
                        n.node.range().start_point().column() + 1,
                        file_locations_str
                    )
            };

            let log = log_builder
                .clone()
                .message(message)
                .position(position)
                .build()?;
            errors.push(log);
        }
    }
    Ok(errors.into())
}

// this code looks wrong. Todo test to see if we correctly find duplicate
// parameter names, if not fix.
fn get_duplicates(list: &[(String, Range)]) -> Vec<&String> {
    let mut dups = BTreeSet::new();
    let unique: BTreeSet<String> = list.iter().map(|s| s.0.to_owned()).collect();
    for s in list {
        if !unique.contains(&s.0) {
            dups.insert(&s.0);
        }
    }
    dups.into_iter().collect()
}

// errors only refer to pattern, but could also be predicate
fn insert_definition_index(
    indices: &mut BTreeMap<String, DefinitionInfo>,
    definition: Node,
    index: &mut usize,
    src: &[u8],
) -> Result<()> {
    let name = definition
        .child_by_field_name("name")
        .ok_or_else(|| anyhow!("missing name of patternDefinition"))?;
    let name = name.utf8_text(src)?;
    let name = name.trim();
    let parameters = definition
        .children_by_field_name("args", &mut definition.walk())
        .filter(|n| n.is_named())
        .map(|n| Ok((n.utf8_text(src)?.trim().to_string(), n.range().into())))
        .collect::<Result<Vec<(String, Range)>>>()?;
    let duplicates = get_duplicates(&parameters);
    if !duplicates.is_empty() {
        bail!(
            "Pattern parameters must be unique,
            but {} had repeated parameters {:?}.",
            name,
            duplicates
        )
    }
    let info = DefinitionInfo {
        index: *index,
        parameters,
    };
    match indices.insert(name.to_owned(), info) {
        Some(_) => bail!("cannot have repeated definition of pattern {}", name),
        None => {
            *index += 1;
            Ok(())
        }
    }
}

#[allow(clippy::too_many_arguments)]
fn node_to_definition_info(
    node: &Node,
    src: &[u8],
    pattern_indices: &mut BTreeMap<String, DefinitionInfo>,
    pattern_index: &mut usize,
    predicate_indices: &mut BTreeMap<String, DefinitionInfo>,
    predicate_index: &mut usize,
    function_indices: &mut BTreeMap<String, DefinitionInfo>,
    function_index: &mut usize,
    foreign_function_indices: &mut BTreeMap<String, DefinitionInfo>,
    foreign_function_index: &mut usize,
) -> Result<()> {
    let mut cursor = node.walk();
    for definition in node
        .children_by_field_name("definitions", &mut cursor)
        .filter(|n| n.is_named())
    {
        if let Some(pattern_definition) = definition.child_by_field_name("pattern") {
            insert_definition_index(pattern_indices, pattern_definition, pattern_index, src)?;
        } else if let Some(predicate_definition) = definition.child_by_field_name("predicate") {
            insert_definition_index(
                predicate_indices,
                predicate_definition,
                predicate_index,
                src,
            )?;
        } else if let Some(function_definition) = definition.child_by_field_name("function") {
            insert_definition_index(function_indices, function_definition, function_index, src)?;
        } else if let Some(foreign_definition) = definition.child_by_field_name("foreign") {
            insert_definition_index(
                foreign_function_indices,
                foreign_definition,
                foreign_function_index,
                src,
            )?;
        } else {
            bail!("definition must be either a pattern, a predicate or a function");
        }
    }
    Ok(())
}

pub(crate) struct DefinitionInfo {
    pub(crate) index: usize,
    pub(crate) parameters: Vec<(String, Range)>,
}

struct DefinitionInfoKinds {
    pattern_indices: BTreeMap<String, DefinitionInfo>,
    predicate_indices: BTreeMap<String, DefinitionInfo>,
    function_indices: BTreeMap<String, DefinitionInfo>,
    foreign_function_indices: BTreeMap<String, DefinitionInfo>,
}

fn get_definition_info(
    libs: &[(String, String)],
    source_file: &Node,
    src: &str,
    parser: &mut Parser,
) -> Result<DefinitionInfoKinds> {
    let mut pattern_indices: BTreeMap<String, DefinitionInfo> = BTreeMap::new();
    let mut pattern_index = 0;
    let mut predicate_indices: BTreeMap<String, DefinitionInfo> = BTreeMap::new();
    let mut predicate_index = 0;
    let mut function_indices: BTreeMap<String, DefinitionInfo> = BTreeMap::new();
    let mut function_index = 0;
    let mut foreign_function_indices: BTreeMap<String, DefinitionInfo> = BTreeMap::new();
    let mut foreign_function_index = 0;
    for (file, pattern) in libs.iter() {
        let tree = parse_one(parser, pattern, file)?;
        let node = tree.root_node();
        node_to_definition_info(
            &node,
            pattern.as_bytes(),
            &mut pattern_indices,
            &mut pattern_index,
            &mut predicate_indices,
            &mut predicate_index,
            &mut function_indices,
            &mut function_index,
            &mut foreign_function_indices,
            &mut foreign_function_index,
        )?;
        if node.child_by_field_name("pattern").is_some() {
            let path = Path::new(file);
            if let Some(name) = path.file_stem().and_then(|n| n.to_str()) {
                let info = DefinitionInfo {
                    index: pattern_index,
                    parameters: vec![],
                };
                match pattern_indices.insert(name.to_owned(), info) {
                    Some(_) => bail!("cannot have repeated definition of pattern {}", name),
                    None => pattern_index += 1,
                };
            } else {
                bail!(
                    "failed to get pattern name from definition in file {}",
                    file
                )
            }
        }
    }
    node_to_definition_info(
        source_file,
        src.as_bytes(),
        &mut pattern_indices,
        &mut pattern_index,
        &mut predicate_indices,
        &mut predicate_index,
        &mut function_indices,
        &mut function_index,
        &mut foreign_function_indices,
        &mut foreign_function_index,
    )?;
    Ok(DefinitionInfoKinds {
        pattern_indices,
        predicate_indices,
        function_indices,
        foreign_function_indices,
    })
}

#[allow(clippy::too_many_arguments)]
fn node_to_definitions(
    node: NodeWithSource,
    context: &mut NodeCompilationContext,
    pattern_definitions: &mut Vec<PatternDefinition>,
    predicate_definitions: &mut Vec<PredicateDefinition>,
    function_definitions: &mut Vec<GritFunctionDefinition>,
    foreign_function_definitions: &mut Vec<ForeignFunctionDefinition>,
) -> Result<()> {
    for definition in node.named_children_by_field_name("definitions") {
        if let Some(pattern_definition) = definition.child_by_field_name("pattern") {
            // todo check for duplicate names
            pattern_definitions.push(PatternDefinitionCompiler::from_node(
                &pattern_definition,
                context,
            )?);
        } else if let Some(predicate_definition) = definition.child_by_field_name("predicate") {
            // todo check for duplicate names
            predicate_definitions.push(PredicateDefinitionCompiler::from_node(
                &predicate_definition,
                context,
            )?);
        } else if let Some(function_definition) = definition.child_by_field_name("function") {
            function_definitions.push(GritFunctionDefinitionCompiler::from_node(
                &function_definition,
                context,
            )?);
        } else if let Some(function_definition) = definition.child_by_field_name("foreign") {
            foreign_function_definitions.push(ForeignFunctionDefinitionCompiler::from_node(
                &function_definition,
                context,
            )?);
        } else {
            bail!("definition must be either a pattern, a predicate or a function");
        }
    }
    Ok(())
}

struct DefinitionOutput {
    vars_array: Vec<Vec<VariableSourceLocations>>,
    pattern_definitions: Vec<PatternDefinition>,
    predicate_definitions: Vec<PredicateDefinition>,
    function_definitions: Vec<GritFunctionDefinition>,
    foreign_function_definitions: Vec<ForeignFunctionDefinition>,
}

fn get_definitions(
    libs: &[(String, String)],
    source_file: &NodeWithSource,
    parser: &mut Parser,
    context: &CompilationContext,
    global_vars: &mut BTreeMap<String, usize>,
    logs: &mut AnalysisLogs,
) -> Result<DefinitionOutput> {
    let mut pattern_definitions = vec![];
    let mut predicate_definitions = vec![];
    let mut function_definitions = vec![];
    let mut foreign_function_definitions = vec![];
    let mut vars_array = vec![];
    vars_array.push(
        global_vars
            .iter()
            .sorted_by(|x, y| Ord::cmp(x.1, y.1))
            .map(|x| VariableSourceLocations {
                name: x.0.clone(),
                file: context.file.to_owned(),
                locations: BTreeSet::new(),
            })
            .collect(),
    );

    for (file, pattern) in libs.iter() {
        let mut node_context = NodeCompilationContext {
            compilation: &CompilationContext { file, ..*context },
            // We're not in a local scope yet, so this map is kinda useless.
            // It's just there because all node compilers expect one.
            vars: &mut BTreeMap::new(),
            vars_array: &mut vars_array,
            scope_index: 0,
            global_vars,
            logs,
        };

        let tree = parse_one(parser, pattern, file)?;
        let source_file = tree.root_node();
        node_to_definitions(
            NodeWithSource::new(source_file.clone(), pattern),
            &mut node_context,
            &mut pattern_definitions,
            &mut predicate_definitions,
            &mut function_definitions,
            &mut foreign_function_definitions,
        )?;

        if let Some(bare_pattern) = source_file.child_by_field_name("pattern") {
            let mut local_vars = BTreeMap::new();
            let (scope_index, mut local_context) = create_scope!(node_context, local_vars);
            let path = Path::new(file);
            let Some(name) = path.file_stem().and_then(OsStr::to_str) else {
                bail!("failed to get pattern name from definition in file {file}");
            };

            let body = PatternCompiler::from_node(
                &NodeWithSource::new(bare_pattern, pattern),
                &mut local_context,
            )?;
            let pattern_def = PatternDefinition::new(
                name.to_owned(),
                scope_index,
                vec![],
                local_vars.values().cloned().collect(),
                body,
            );
            pattern_definitions.push(pattern_def);
        }
    }
    node_to_definitions(
        source_file.clone(),
        &mut NodeCompilationContext {
            compilation: context,
            // We're not in a local scope yet, so this map is kinda useless.
            // It's just there because all node compilers expect one.
            vars: &mut BTreeMap::new(),
            vars_array: &mut vars_array,
            scope_index: 0,
            global_vars,
            logs,
        },
        &mut pattern_definitions,
        &mut predicate_definitions,
        &mut function_definitions,
        &mut foreign_function_definitions,
    )?;
    Ok(DefinitionOutput {
        vars_array,
        pattern_definitions,
        predicate_definitions,
        function_definitions,
        foreign_function_definitions,
    })
}
struct DefsToFilenames {
    patterns: BTreeMap<String, String>,
    predicates: BTreeMap<String, String>,
    functions: BTreeMap<String, String>,
    foreign_functions: BTreeMap<String, String>,
}

fn defs_to_filenames(
    libs: &BTreeMap<String, String>,
    parser: &mut Parser,
    root: Node,
    src: &str,
) -> Result<DefsToFilenames> {
    let mut patterns = BTreeMap::new();
    let mut predicates = BTreeMap::new();
    let mut functions = BTreeMap::new();
    let mut foreign_functions = BTreeMap::new();
    for (file, pattern) in libs.iter() {
        let tree = parse_one(parser, pattern, file)?;
        let node = tree.root_node();
        let mut cursor = node.walk();
        for definition in node
            .children_by_field_name("definitions", &mut cursor)
            .filter(|n| n.is_named())
        {
            if let Some(pattern_definition) = definition.child_by_field_name("pattern") {
                let name = pattern_definition
                    .child_by_field_name("name")
                    .ok_or_else(|| anyhow!("missing name of pattern definition"))?;
                let name = name.utf8_text(pattern.as_bytes())?;
                let name = name.trim();
                // todo check for duplicates?
                patterns.insert(name.to_owned(), file.to_owned());
            } else if let Some(predicate_definition) = definition.child_by_field_name("predicate") {
                let name = predicate_definition
                    .child_by_field_name("name")
                    .ok_or_else(|| anyhow!("missing name of pattern definition"))?;
                let name = name.utf8_text(pattern.as_bytes())?;
                let name = name.trim();
                // todo check for duplicates?
                predicates.insert(name.to_owned(), file.to_owned());
            } else if let Some(function_definition) = definition.child_by_field_name("function") {
                let name = function_definition
                    .child_by_field_name("name")
                    .ok_or_else(|| anyhow!("missing name of function definition"))?;
                let name = name.utf8_text(pattern.as_bytes())?;
                let name = name.trim();
                functions.insert(name.to_owned(), file.to_owned());
            } else if let Some(foreign_definition) = definition.child_by_field_name("foreign") {
                let name = foreign_definition
                    .child_by_field_name("name")
                    .ok_or_else(|| anyhow!("missing name of function definition"))?;
                let name = name.utf8_text(pattern.as_bytes())?;
                let name = name.trim();
                foreign_functions.insert(name.to_owned(), file.to_owned());
            } else {
                return Err(anyhow!(
                    "definition must be either a pattern, a predicate or a function"
                ));
            }
        }
        if node.child_by_field_name("pattern").is_some() {
            let name = file.strip_suffix(".grit").unwrap_or(file);
            patterns.insert(name.to_owned(), file.to_owned());
        }
    }
    let mut cursor = root.walk();
    for definition in root
        .children_by_field_name("definitions", &mut cursor)
        .filter(|n| n.is_named())
    {
        if let Some(pattern_definition) = definition.child_by_field_name("pattern") {
            let name = pattern_definition
                .child_by_field_name("name")
                .ok_or_else(|| anyhow!("missing name of pattern definition"))?;
            let name = name.utf8_text(src.as_bytes())?;
            let name = name.trim();
            // todo check for duplicates?
            patterns.remove(name);
        } else if let Some(predicate_definition) = definition.child_by_field_name("predicate") {
            let name = predicate_definition
                .child_by_field_name("name")
                .ok_or_else(|| anyhow!("missing name of pattern definition"))?;
            let name = name.utf8_text(src.as_bytes())?;
            let name = name.trim();
            // todo check for duplicates?
            predicates.remove(name);
        } else if let Some(function_definition) = definition.child_by_field_name("function") {
            let name = function_definition
                .child_by_field_name("name")
                .ok_or_else(|| anyhow!("missing name of function definition"))?;
            let name = name.utf8_text(src.as_bytes())?;
            let name = name.trim();
            functions.remove(name);
        } else if let Some(foreign_definition) = definition.child_by_field_name("foreign") {
            let name = foreign_definition
                .child_by_field_name("name")
                .ok_or_else(|| anyhow!("missing name of function definition"))?;
            let name = name.utf8_text(src.as_bytes())?;
            let name = name.trim();
            foreign_functions.remove(name);
        } else {
            return Err(anyhow!(
                "definition must be either a pattern, a predicate or a function"
            ));
        }
    }
    Ok(DefsToFilenames {
        patterns,
        predicates,
        functions,
        foreign_functions,
    })
}

fn filter_libs(
    libs: &BTreeMap<String, String>,
    src: &str,
    parser: &mut Parser,
    will_autowrap: bool,
) -> Result<Vec<(String, String)>> {
    let node_like = "nodeLike";
    let predicate_call = "predicateCall";
    let tree = parse_one(parser, src, DEFAULT_FILE_NAME)?;
    let DefsToFilenames {
        patterns: pattern_file,
        predicates: predicate_file,
        functions: function_file,
        foreign_functions: foreign_file,
    } = defs_to_filenames(libs, parser, tree.root_node(), src)?;
    let mut filtered: BTreeMap<String, String> = BTreeMap::new();
    // gross but necessary due to running these patterns befor and after each file

    let mut stack: Vec<(Tree, &str)> = if will_autowrap {
        let before_each_file = "before_each_file()";
        let before_tree = parse_one(parser, before_each_file, DEFAULT_FILE_NAME)?;
        let after_each_file = "after_each_file()";
        let after_tree = parse_one(parser, after_each_file, DEFAULT_FILE_NAME)?;

        vec![
            (tree, src),
            (before_tree, before_each_file),
            (after_tree, after_each_file),
        ]
    } else {
        vec![(tree, src)]
    };
    while let Some((tree, source)) = stack.pop() {
        let cursor = tree.walk();
        for n in traverse(CursorWrapper::new(cursor, source), Order::Pre)
            .map(|n| n.node)
            .filter(|n| n.is_named() && (n.kind() == node_like || n.kind() == predicate_call))
        {
            let name = n
                .child_by_field_name("name")
                .ok_or_else(|| anyhow!("missing name of nodeLike"))?;
            let name = name.utf8_text(source.as_bytes())?;
            let name = name.trim();
            if n.kind() == node_like {
                if let Some((tree, file_body)) =
                    find_definition_if_exists(&pattern_file, parser, libs, &mut filtered, name)?
                {
                    stack.push((tree, file_body));
                }
                if let Some((tree, file_body)) =
                    find_definition_if_exists(&function_file, parser, libs, &mut filtered, name)?
                {
                    stack.push((tree, file_body));
                }
                if let Some((tree, file_body)) =
                    find_definition_if_exists(&foreign_file, parser, libs, &mut filtered, name)?
                {
                    stack.push((tree, file_body));
                }
            } else if n.kind() == predicate_call {
                if let Some((tree, file_body)) =
                    find_definition_if_exists(&predicate_file, parser, libs, &mut filtered, name)?
                {
                    stack.push((tree, file_body));
                }
            }
        }
    }
    Ok(filtered.into_iter().collect_vec())
}

fn find_definition_if_exists<'a>(
    files: &BTreeMap<String, String>,
    parser: &mut Parser,
    libs: &'a BTreeMap<String, String>,
    filtered: &mut BTreeMap<String, String>,
    name: &str,
) -> Result<Option<(Tree, &'a String)>> {
    if let Some(file_name) = files.get(name) {
        if !filtered.contains_key(file_name) {
            if let Some(file_body) = libs.get(file_name) {
                filtered.insert(file_name.to_owned(), file_body.to_owned());
                let tree = parse_one(parser, file_body, file_name)?;
                return Ok(Some((tree, file_body)));
            }
        }
    };
    Ok(None)
}

pub struct CompilationResult {
    pub compilation_warnings: AnalysisLogs,
    pub problem: Problem,
}

#[cfg_attr(
    feature = "grit_tracing",
    instrument(name = "compile_pattern", skip(libs, default_lang, name, file_ranges))
)]
pub fn src_to_problem_libs(
    src: String,
    libs: &BTreeMap<String, String>,
    default_lang: TargetLanguage,
    name: Option<String>,
    file_ranges: Option<Vec<FileRange>>,
    custom_built_ins: Option<BuiltIns>,
) -> Result<CompilationResult> {
    let mut parser = make_grit_parser()?;
    let src_tree = parse_one(&mut parser, &src, DEFAULT_FILE_NAME)?;
    let lang = TargetLanguage::from_tree(&src_tree, &src).unwrap_or(default_lang);
    src_to_problem_libs_for_language(
        src,
        libs,
        lang,
        name,
        file_ranges,
        &mut parser,
        custom_built_ins,
    )
}

pub fn src_to_problem_libs_for_language(
    src: String,
    libs: &BTreeMap<String, String>,
    lang: TargetLanguage,
    name: Option<String>,
    file_ranges: Option<Vec<FileRange>>,
    grit_parser: &mut Parser,
    custom_built_ins: Option<BuiltIns>,
) -> Result<CompilationResult> {
    if src == "." {
        let error = ". never matches and should not be used as a pattern. Did you mean to run 'grit apply <pattern> .'?";
        bail!(error);
    }
    let src_tree = parse_one(grit_parser, &src, DEFAULT_FILE_NAME)?;

    let source_file = src_tree.root_node();
    let mut built_ins = BuiltIns::get_built_in_functions();
    if let Some(custom_built_ins) = custom_built_ins {
        built_ins.extend_builtins(custom_built_ins)?;
    }
    let mut logs: AnalysisLogs = vec![].into();
    let mut global_vars = BTreeMap::from([
        ("$new_files".to_owned(), NEW_FILES_INDEX),
        ("$filename".to_owned(), FILENAME_INDEX),
        ("$program".to_owned(), PROGRAM_INDEX),
        ("$absolute_filename".to_owned(), ABSOLUTE_PATH_INDEX),
    ]);
    let is_multifile = is_multifile(&source_file, &src, libs, grit_parser)?;
    let has_limit = has_limit(&source_file, &src, libs, grit_parser)?;
    let libs = filter_libs(libs, &src, grit_parser, !is_multifile)?;
    let DefinitionInfoKinds {
        pattern_indices: pattern_definition_indices,
        predicate_indices: predicate_definition_indices,
        function_indices: function_definition_indices,
        foreign_function_indices,
    } = get_definition_info(&libs, &source_file, &src, grit_parser)?;

    let context = CompilationContext {
        file: DEFAULT_FILE_NAME,
        built_ins: &built_ins,
        lang: &lang,
        pattern_definition_info: &pattern_definition_indices,
        predicate_definition_info: &predicate_definition_indices,
        function_definition_info: &function_definition_indices,
        foreign_function_definition_info: &foreign_function_indices,
    };

    let DefinitionOutput {
        mut vars_array,
        mut pattern_definitions,
        predicate_definitions,
        function_definitions,
        foreign_function_definitions,
    } = get_definitions(
        &libs,
        &NodeWithSource::new(source_file.clone(), &src),
        grit_parser,
        &context,
        &mut global_vars,
        &mut logs,
    )?;
    let scope_index = vars_array.len();
    vars_array.push(vec![]);
    let mut vars = BTreeMap::new();

<<<<<<< HEAD
    let mut node_context = NodeCompilationContext {
        compilation: &context,
        vars: &mut vars,
        vars_array: &mut vars_array,
        scope_index,
        global_vars: &mut global_vars,
        logs: &mut logs,
    };

    let pattern = if let Some(node) = source_file.child_by_field_name("pattern") {
        PatternCompiler::from_node(&NodeWithSource::new(node, &src), &mut node_context)?
    } else {
        let long_message = "No pattern found.
        If you have written a pattern definition in the form `pattern myPattern() {{ }}`,
        try calling it by adding `myPattern()` to the end of your file.
        Check out the docs at https://docs.grit.io for help with writing patterns.";
        bail!("{}", long_message);
    };

=======
>>>>>>> 0c2d310e
    let mut node_context = NodeCompilationContext {
        compilation: &context,
        vars: &mut vars,
        vars_array: &mut vars_array,
        scope_index,
        global_vars: &mut global_vars,
        logs: &mut logs,
    };

    let pattern = if let Some(node) = source_file.child_by_field_name("pattern") {
        PatternCompiler::from_node(&NodeWithSource::new(node, &src), &mut node_context)?
    } else {
        let long_message = "No pattern found.
        If you have written a pattern definition in the form `pattern myPattern() {{ }}`,
        try calling it by adding `myPattern()` to the end of your file.
        Check out the docs at https://docs.grit.io for help with writing patterns.";
        bail!("{}", long_message);
    };

    let pattern = auto_wrap_pattern(
        pattern,
        &mut pattern_definitions,
        !is_multifile,
        file_ranges,
        &mut node_context,
    )?;

    let problem = Problem::new(
        src,
        src_tree,
        pattern,
        lang,
        built_ins,
        is_multifile,
        has_limit,
        name,
        VariableLocations::new(vars_array),
        pattern_definitions,
        predicate_definitions,
        function_definitions,
        foreign_function_definitions,
    );
    let result = CompilationResult {
        compilation_warnings: logs,
        problem,
    };
    Ok(result)
}

pub fn parse_one(parser: &mut Parser, src: &str, file_name: &str) -> Result<Tree> {
    let tree = parser
        .parse(src, None)?
        .ok_or_else(|| anyhow!("parse error"))?;
    let parse_errors = grit_parsing_errors(&tree, src, file_name)?;
    if !parse_errors.is_empty() {
        let error = parse_errors[0].clone();
        bail!(error);
    }
    Ok(tree)
}

#[cfg(test)]
mod tests {
    use marzano_language::{language::Language, target_language::PatternLanguage};

    use super::*;

    #[test]
    fn test_typescript_flavor() {
        let libs = BTreeMap::new();
        let pattern = r#"
            language js (typescript)
            `foo`
        "#
        .to_owned();
        let pattern = src_to_problem_libs(
            pattern,
            &libs,
            PatternLanguage::JavaScript.try_into().unwrap(),
            None,
            None,
            None,
        )
        .unwrap();
        let language = pattern.problem.language.language_name();
        assert_eq!(language, "TypeScript");
    }

    #[test]
    fn language_parsing() {
        let pattern_javascript = "language js(js_do_not_use)";
        let pattern_typescript = "language js(typescript)";
        let pattern_tsx = "language js(jsx)";
        let pattern_default = "language js";
        let pattern_default_fall_through = "language js(block)";
        let js: TargetLanguage = PatternLanguage::JavaScript.try_into().unwrap();
        let ts: TargetLanguage = PatternLanguage::TypeScript.try_into().unwrap();
        let tsx: TargetLanguage = PatternLanguage::Tsx.try_into().unwrap();
        assert_eq!(
            TargetLanguage::get_language(pattern_javascript)
                .unwrap()
                .language_name(),
            js.language_name()
        );
        assert_eq!(
            TargetLanguage::get_language(pattern_typescript)
                .unwrap()
                .language_name(),
            ts.language_name()
        );
        assert_eq!(
            TargetLanguage::get_language(pattern_tsx)
                .unwrap()
                .language_name(),
            tsx.language_name()
        );
        assert_eq!(
            TargetLanguage::get_language(pattern_default)
                .unwrap()
                .language_name(),
            tsx.language_name()
        );
        assert_eq!(
            TargetLanguage::get_language(pattern_default_fall_through)
                .unwrap()
                .language_name(),
            tsx.language_name()
        );
    }
}<|MERGE_RESOLUTION|>--- conflicted
+++ resolved
@@ -749,28 +749,6 @@
     vars_array.push(vec![]);
     let mut vars = BTreeMap::new();
 
-<<<<<<< HEAD
-    let mut node_context = NodeCompilationContext {
-        compilation: &context,
-        vars: &mut vars,
-        vars_array: &mut vars_array,
-        scope_index,
-        global_vars: &mut global_vars,
-        logs: &mut logs,
-    };
-
-    let pattern = if let Some(node) = source_file.child_by_field_name("pattern") {
-        PatternCompiler::from_node(&NodeWithSource::new(node, &src), &mut node_context)?
-    } else {
-        let long_message = "No pattern found.
-        If you have written a pattern definition in the form `pattern myPattern() {{ }}`,
-        try calling it by adding `myPattern()` to the end of your file.
-        Check out the docs at https://docs.grit.io for help with writing patterns.";
-        bail!("{}", long_message);
-    };
-
-=======
->>>>>>> 0c2d310e
     let mut node_context = NodeCompilationContext {
         compilation: &context,
         vars: &mut vars,
