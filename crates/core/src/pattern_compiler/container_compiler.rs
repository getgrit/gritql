use super::{
    accessor_compiler::AccessorCompiler, compiler::NodeCompilationContext,
    list_index_compiler::ListIndexCompiler, node_compiler::NodeCompiler,
    variable_compiler::VariableCompiler,
};
use crate::pattern::container::Container;
use anyhow::{bail, Result};
use marzano_util::node_with_source::NodeWithSource;

pub(crate) struct ContainerCompiler;

impl NodeCompiler for ContainerCompiler {
    type TargetPattern = Container;

    fn from_node_with_rhs(
<<<<<<< HEAD
        node: NodeWithSource,
=======
        node: &NodeWithSource,
>>>>>>> a75a8cb3
        context: &mut NodeCompilationContext,
        _is_rhs: bool,
    ) -> Result<Self::TargetPattern> {
        match node.node.kind().as_ref() {
            "variable" => Ok(Container::Variable(VariableCompiler::from_node(
                node, context,
            )?)),
            "mapAccessor" => Ok(Container::Accessor(Box::new(AccessorCompiler::from_node(
                node, context,
            )?))),
            "listIndex" => Ok(Container::ListIndex(Box::new(
                ListIndexCompiler::from_node(node, context)?,
            ))),
            s => bail!("Invalid kind for container: {}", s),
        }
    }
}<|MERGE_RESOLUTION|>--- conflicted
+++ resolved
@@ -13,11 +13,7 @@
     type TargetPattern = Container;
 
     fn from_node_with_rhs(
-<<<<<<< HEAD
-        node: NodeWithSource,
-=======
         node: &NodeWithSource,
->>>>>>> a75a8cb3
         context: &mut NodeCompilationContext,
         _is_rhs: bool,
     ) -> Result<Self::TargetPattern> {
