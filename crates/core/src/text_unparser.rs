--- conflicted
+++ resolved
@@ -6,13 +6,8 @@
     problem::Effect,
 };
 use anyhow::Result;
-use grit_util::{AnalysisLogs, CodeRange, Language};
+use grit_util::{AnalysisLogs, AstNode, CodeRange, Language};
 use im::Vector;
-<<<<<<< HEAD
-=======
-use marzano_language::language::Language;
-use marzano_util::node_with_source::NodeWithSource;
->>>>>>> 05803744
 use std::collections::HashMap;
 use std::ops::Range;
 use std::path::{Path, PathBuf};
@@ -25,7 +20,7 @@
 
 #[allow(clippy::too_many_arguments)]
 pub(crate) fn apply_effects<'a, Q: QueryContext>(
-    code: NodeWithSource<'a>,
+    code: Q::Node<'a>,
     effects: Vector<Effect<'a, Q>>,
     files: &FileRegistry<'a>,
     the_filename: &Path,
@@ -41,7 +36,7 @@
         .filter(|effect| !effect.binding.is_suppressed(language, current_name))
         .collect();
     if effects.is_empty() {
-        return Ok((code.source.to_string(), None));
+        return Ok((code.full_source().to_owned(), None));
     }
     let mut memo: HashMap<CodeRange, Option<String>> = HashMap::new();
     let (from_inline, ranges) = linearize_binding(
@@ -50,7 +45,7 @@
         files,
         &mut memo,
         code.clone(),
-        CodeRange::new(0, code.source.len() as u32, code.source),
+        CodeRange::new(0, code.full_source().len() as u32, code.full_source()),
         language.should_pad_snippet().then_some(0),
         logs,
     )?;
