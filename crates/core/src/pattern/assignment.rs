--- conflicted
+++ resolved
@@ -5,17 +5,8 @@
     resolved_pattern::ResolvedPattern,
     State,
 };
-<<<<<<< HEAD
-use crate::{
-    context::Context,
-    pattern_compiler::{container_compiler::ContainerCompiler, CompilationContext, NodeCompiler},
-};
-use anyhow::{anyhow, bail, Result};
-use marzano_language::{language::GRIT_METAVARIABLE_PREFIX, target_language::TargetLanguage};
-=======
 use crate::context::Context;
 use anyhow::Result;
->>>>>>> 95bb648a
 use marzano_util::analysis_logs::AnalysisLogs;
 
 #[derive(Debug, Clone)]
@@ -28,51 +19,6 @@
     pub fn new(container: Container, pattern: Pattern) -> Self {
         Self { container, pattern }
     }
-<<<<<<< HEAD
-
-    pub(crate) fn from_node(
-        node: &Node,
-        context: &CompilationContext,
-        vars: &mut BTreeMap<String, usize>,
-        vars_array: &mut Vec<Vec<VariableSourceLocations>>,
-        scope_index: usize,
-        global_vars: &mut BTreeMap<String, usize>,
-        logs: &mut AnalysisLogs,
-    ) -> Result<Self> {
-        let pattern = node
-            .child_by_field_name("pattern")
-            .ok_or_else(|| anyhow!("missing pattern of assignment"))?;
-        let pattern = Pattern::from_node(
-            &pattern,
-            context,
-            vars,
-            vars_array,
-            scope_index,
-            global_vars,
-            true,
-            logs,
-        )?;
-
-        let container = node
-            .child_by_field_name("container")
-            .ok_or_else(|| anyhow!("missing container of assignment"))?;
-        let var_text = container.utf8_text(context.src.as_bytes())?;
-        if is_reserved_metavariable(&var_text, None::<&TargetLanguage>) {
-            bail!("{} is a reserved metavariable name. For more information, check out the docs at https://docs.grit.io/language/patterns#metavariables.", var_text.trim_start_matches(GRIT_METAVARIABLE_PREFIX));
-        }
-        let variable = ContainerCompiler::from_node(
-            &container,
-            context,
-            vars,
-            vars_array,
-            scope_index,
-            global_vars,
-            logs,
-        )?;
-        Ok(Self::new(variable, pattern))
-    }
-=======
->>>>>>> 95bb648a
 }
 
 impl Name for Assignment {
