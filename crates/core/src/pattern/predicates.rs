--- conflicted
+++ resolved
@@ -22,11 +22,7 @@
     context::Context,
     pattern_compiler::{
         accumulate_compiler::AccumulateCompiler, assignment_compiler::AssignmentCompiler,
-<<<<<<< HEAD
-        equal_compiler::EqualCompiler, CompilationContext, NodeCompiler,
-=======
-        log_compiler::LogCompiler, CompilationContext, NodeCompiler,
->>>>>>> 9f40b571
+        equal_compiler::EqualCompiler, log_compiler::LogCompiler, CompilationContext, NodeCompiler,
     },
 };
 use anyhow::{anyhow, bail, Result};
