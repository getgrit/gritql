use super::{
    accessor::Accessor,
    accumulate::Accumulate,
    add::Add,
    after::After,
    and::And,
    any::Any,
    assignment::Assignment,
    ast_node::ASTNode,
    before::Before,
    boolean_constant::BooleanConstant,
    bubble::Bubble,
    built_in_functions::CallBuiltIn,
    call::Call,
    code_snippet::CodeSnippet,
    constants::{ABSOLUTE_PATH_INDEX, FILENAME_INDEX, GLOBAL_VARS_SCOPE_INDEX, PROGRAM_INDEX},
    contains::Contains,
    divide::Divide,
    dynamic_snippet::{DynamicPattern, DynamicSnippet, DynamicSnippetPart},
    every::Every,
    file_pattern::FilePattern,
    files::Files,
    float_constant::FloatConstant,
    functions::{CallForeignFunction, CallFunction},
    includes::Includes,
    int_constant::IntConstant,
    like::Like,
    limit::Limit,
    list::List,
    list_index::ListIndex,
    log::Log,
    map::GritMap,
    maybe::Maybe,
    modulo::Modulo,
    multiply::Multiply,
    not::Not,
    or::Or,
    r#if::If,
    r#where::Where,
    range::Range as PRange,
    regex::{RegexLike, RegexPattern},
    register_variable,
    resolved_pattern::ResolvedPattern,
    rewrite::Rewrite,
    sequential::Sequential,
    some::Some,
    string_constant::{AstLeafNode, StringConstant},
    subtract::Subtract,
    undefined::Undefined,
    variable::{is_reserved_metavariable, Variable, VariableSourceLocations},
    within::Within,
    Node, State,
};
use crate::{
    context::Context,
    pattern_compiler::{
<<<<<<< HEAD
        accessor_compiler::AccessorCompiler, contains_compiler::ContainsCompiler,
        CompilationContext, NodeCompiler,
=======
        accessor_compiler::AccessorCompiler, accumulate_compiler::AccumulateCompiler,
        add_compiler::AddCompiler, after_compiler::AfterCompiler, and_compiler::AndCompiler,
        any_compiler::AnyCompiler, assignment_compiler::AssignmentCompiler, CompilationContext,
        NodeCompiler,
>>>>>>> 95bb648a
    },
};
use anyhow::{anyhow, bail, Result};
use core::fmt::Debug;
use grit_util::{traverse, Order};
use marzano_language::language::{Field, GritMetaValue};
use marzano_language::{language::Language, language::SnippetNode};
use marzano_util::analysis_logs::AnalysisLogs;
use marzano_util::cursor_wrapper::CursorWrapper;
use marzano_util::position::{char_index_to_byte_index, Position, Range};
use regex::Match;
use std::collections::{BTreeMap, HashMap};

pub(crate) trait Matcher: Debug {
    // it is important that any implementors of Pattern
    // do not compute-expensive things in execute
    // it should be stored somewhere in the struct of the implementor
    fn execute<'a>(
        &'a self,
        binding: &ResolvedPattern<'a>,
        state: &mut State<'a>,
        context: &'a impl Context,
        logs: &mut AnalysisLogs,
    ) -> Result<bool>;

    // for the future:
    // we could speed up computation by filtering on the sort of pattern
    // here, &SortFormula is a propositional-logic formula over sorts
    // fn sort(&self) -> SortFormula;
}

pub trait Name {
    fn name(&self) -> &'static str;
}

#[derive(Debug, Clone)]
pub enum Pattern {
    ASTNode(Box<ASTNode>),
    List(Box<List>),
    ListIndex(Box<ListIndex>),
    Map(Box<GritMap>),
    Accessor(Box<Accessor>),
    Call(Box<Call>),
    Regex(Box<RegexPattern>),
    File(Box<FilePattern>),
    Files(Box<Files>),
    Bubble(Box<Bubble>),
    Limit(Box<Limit>),
    CallBuiltIn(Box<CallBuiltIn>),
    CallFunction(Box<CallFunction>),
    CallForeignFunction(Box<CallForeignFunction>),
    Assignment(Box<Assignment>),
    Accumulate(Box<Accumulate>),
    And(Box<And>),
    Or(Box<Or>),
    Maybe(Box<Maybe>),
    Any(Box<Any>),
    Not(Box<Not>),
    If(Box<If>),
    Undefined,
    Top,
    Bottom,
    // differentiated from top for debugging purposes.
    Underscore,
    StringConstant(StringConstant),
    AstLeafNode(AstLeafNode),
    IntConstant(IntConstant),
    FloatConstant(FloatConstant),
    BooleanConstant(BooleanConstant),
    Dynamic(DynamicPattern),
    CodeSnippet(CodeSnippet),
    Variable(Variable),
    Rewrite(Box<Rewrite>),
    Log(Box<Log>),
    Range(PRange),
    Contains(Box<Contains>),
    Includes(Box<Includes>),
    Within(Box<Within>),
    After(Box<After>),
    Before(Box<Before>),
    Where(Box<Where>),
    Some(Box<Some>),
    Every(Box<Every>),
    Add(Box<Add>),
    Subtract(Box<Subtract>),
    Multiply(Box<Multiply>),
    Divide(Box<Divide>),
    Modulo(Box<Modulo>),
    Dots,
    Sequential(Sequential),
    Like(Box<Like>),
}

fn is_metavariable(node: &Node, lang: &impl Language, text: &[u8]) -> bool {
    node.is_named()
        && (node.kind_id() == lang.metavariable_sort()
            || (lang
                .alternate_metavariable_kinds()
                .contains(&node.kind().as_ref())
                && lang
                    .exact_replaced_variable_regex()
                    .is_match(node.utf8_text(text).as_ref().unwrap())))
}

enum SnippetValues {
    Dots,
    Underscore,
    Variable(Variable),
}

impl From<SnippetValues> for Pattern {
    fn from(value: SnippetValues) -> Self {
        match value {
            SnippetValues::Dots => Pattern::Dots,
            SnippetValues::Underscore => Pattern::Underscore,
            SnippetValues::Variable(v) => Pattern::Variable(v),
        }
    }
}

#[allow(clippy::too_many_arguments)]
fn text_to_var(
    name: &str,
    range: Range,
    context_range: Range,
    file: &str,
    lang: &impl Language,
    range_map: &HashMap<Range, Range>,
    vars: &mut BTreeMap<String, usize>,
    global_vars: &mut BTreeMap<String, usize>,
    vars_array: &mut [Vec<VariableSourceLocations>],
    scope_index: usize,
) -> Result<SnippetValues> {
    let name = lang
        .snippet_metavariable_to_grit_metavariable(name)
        .ok_or_else(|| anyhow!("metavariable |{}| not found in snippet", name))?;
    match name {
        GritMetaValue::Dots => Ok(SnippetValues::Dots),
        GritMetaValue::Underscore => Ok(SnippetValues::Underscore),
        GritMetaValue::Variable(name) => {
            let range = range_map.get(&range).ok_or_else(|| {
                anyhow!(
                    "{} not found in map {:?}",
                    range.abbreviated_debug(),
                    range_map
                        .keys()
                        .map(|k| k.abbreviated_debug())
                        .collect::<Vec<_>>()
                )
            })?;
            let column_offset = if range.start.line == 1 {
                context_range.start.column
            } else {
                0
            };
            let start = Position {
                line: range.start.line + context_range.start.line - 1,
                column: range.start.column + column_offset - 1,
            };
            let end = Position {
                line: range.end.line + context_range.start.line - 1,
                column: range.end.column + column_offset - 1,
            };
            let range = Range::new(
                start,
                end,
                range.start_byte + context_range.start_byte,
                range.end_byte + context_range.start_byte,
            );
            let var = register_variable(
                &name,
                file,
                range,
                vars,
                global_vars,
                vars_array,
                scope_index,
            )?;
            Ok(SnippetValues::Variable(var))
        }
    }
}

#[allow(clippy::too_many_arguments)]
fn metavariable_descendent(
    node: &Node,
    context_range: Range,
    file: &str,
    text: &[u8],
    lang: &impl Language,
    range_map: &HashMap<Range, Range>,
    vars: &mut BTreeMap<String, usize>,
    global_vars: &mut BTreeMap<String, usize>,
    vars_array: &mut [Vec<VariableSourceLocations>],
    scope_index: usize,
    is_rhs: bool,
) -> Result<Option<Pattern>> {
    let mut cursor = node.walk();
    loop {
        let node = cursor.node();
        if is_metavariable(&node, lang, text) {
            let name = node.utf8_text(text)?;
            if is_reserved_metavariable(name.trim(), Some(lang)) && !is_rhs {
                bail!("{} is a reserved metavariable name. For more information, check out the docs at https://docs.grit.io/language/patterns#metavariables.", name.trim_start_matches(lang.metavariable_prefix_substitute()));
            }
            let range: Range = node.range().into();
            return text_to_var(
                &name,
                range,
                context_range,
                file,
                lang,
                range_map,
                vars,
                global_vars,
                vars_array,
                scope_index,
            )
            .map(|s| Some(s.into()));
        }
        if node.child_count() == 1 {
            cursor.goto_first_child();
        } else {
            return Ok(None);
        }
    }
}

// Transform a regex match range into a range in the original text
#[cfg(not(target_arch = "wasm32"))]
fn derive_range(text: &str, m: Match) -> Range {
    make_regex_match_range(text, m)
}

#[cfg(target_arch = "wasm32")]
fn derive_range(text: &str, m: Match) -> Range {
    let byte_range = make_regex_match_range(text, m);
    byte_range.byte_range_to_char_range(text)
}

fn make_regex_match_range(text: &str, m: Match) -> Range {
    let start = Position::from_byte_index(text, None, m.start() as u32);
    let end = Position::from_byte_index(text, None, m.end() as u32);
    Range::new(start, end, m.start() as u32, m.end() as u32)
}

fn node_sub_variables(node: Node, lang: &impl Language, text: &str) -> Vec<Range> {
    let mut ranges = vec![];
    if node.named_child_count() > 0 {
        return ranges;
    }
    let variable_regex = lang.replaced_metavariable_regex();
    for m in variable_regex.find_iter(text) {
        let var_range = derive_range(text, m);
        let start_byte = node.start_byte();
        let end_byte = node.end_byte();
        if var_range.start_byte >= start_byte && var_range.end_byte <= end_byte {
            ranges.push(var_range);
        }
    }
    ranges
}

fn metavariable_ranges(node: &Node, lang: &impl Language, text: &str) -> Vec<Range> {
    let cursor = node.walk();
    traverse(CursorWrapper::new(cursor, text), Order::Pre)
        .flat_map(|n| {
            if is_metavariable(&n.node, lang, text.as_bytes()) {
                let range: Range = n.node.range().into();
                vec![range]
            } else {
                node_sub_variables(n.node, lang, text)
            }
        })
        .collect()
}

// assumes that metavariable substitute is 1 byte larger than the original. eg.
// len(µ) = 2 bytes, len($) = 1 byte
fn metavariable_range_mapping(
    mut ranges: Vec<Range>,
    snippet_offset: u32,
) -> HashMap<Range, Range> {
    // assumes metavariable ranges do not enclose one another
    ranges.sort_by_key(|r| r.start_byte);
    let mut byte_offset = snippet_offset;
    let mut column_offset = 0;
    let mut last_row = 0;
    let mut map = HashMap::new();
    for range in ranges.into_iter() {
        let new_row = range.start.line;
        if new_row != last_row {
            column_offset = if new_row == 1 { snippet_offset } else { 0 };
            last_row = new_row;
        }
        let start = Position::new(new_row, range.start.column - column_offset);
        let start_byte = range.start_byte - byte_offset;
        if !cfg!(target_arch = "wasm32") {
            byte_offset += 1;
            column_offset += 1;
        }
        let end = Position::new(new_row, range.end.column - column_offset);
        let end_byte = range.end_byte - byte_offset;
        let new_range = Range::new(start, end, start_byte, end_byte);
        map.insert(range, new_range);
    }
    map
}

#[allow(clippy::too_many_arguments)]
fn implicit_metavariable_regex(
    node: &Node,
    context_range: Range,
    file: &str,
    text: &[u8],
    lang: &impl Language,
    range_map: &HashMap<Range, Range>,
    vars: &mut BTreeMap<String, usize>,
    global_vars: &mut BTreeMap<String, usize>,
    vars_array: &mut [Vec<VariableSourceLocations>],
    scope_index: usize,
) -> Result<Option<RegexPattern>> {
    let range: Range = node.range().into();
    let text = String::from_utf8(text.to_vec())?;
    let offset = range.start_byte;
    let mut last = if cfg!(target_arch = "wasm32") {
        char_index_to_byte_index(offset, &text)
    } else {
        offset
    };
    let mut regex_string = String::new();
    let mut variables: Vec<Variable> = vec![];
    let capture_string = "(.*)";
    let uncapture_string = ".*";
    let variable_regex = lang.replaced_metavariable_regex();
    for m in variable_regex.find_iter(&text) {
        if last > m.start() as u32 {
            continue;
        }
        regex_string.push_str(&regex::escape(&text[last as usize..m.start()]));
        let range = derive_range(&text, m);
        last = if cfg!(target_arch = "wasm32") {
            char_index_to_byte_index(range.end_byte, &text)
        } else {
            range.end_byte
        };
        let name = m.as_str();
        let variable = text_to_var(
            name,
            range,
            context_range,
            file,
            lang,
            range_map,
            vars,
            global_vars,
            vars_array,
            scope_index,
        )?;
        match variable {
            SnippetValues::Dots => return Ok(None),
            SnippetValues::Underscore => regex_string.push_str(uncapture_string),
            SnippetValues::Variable(var) => {
                regex_string.push_str(capture_string);
                variables.push(var);
            }
        }
    }
    if last < range.end_byte {
        regex_string.push_str(&regex::escape(
            &text[last as usize..range.end_byte as usize],
        ));
    }
    let regex = regex_string.to_string();
    let regex = RegexLike::Regex(regex);
    Ok(Some(RegexPattern::new(regex, variables)))
}

impl Pattern {
    // for now nested fields are always AssocNode
    // todo leaf nodes should be string literals for now.

    // BUG: TOP FUNCTION SHOULD CHECK THAT WE DO NOT RETURN TrimmedStringConstant
    // it should wrap TrimmedStringConstant in the appropriate ASTNode
    // cannot fix yet as other code relies on this bug
    #[allow(clippy::too_many_arguments)]
    pub(crate) fn from_snippet_node<L>(
        node: SnippetNode,
        context_range: Range,
        file: &str,
        lang: &L,
        vars: &mut BTreeMap<String, usize>,
        global_vars: &mut BTreeMap<String, usize>,
        vars_array: &mut Vec<Vec<VariableSourceLocations>>,
        scope_index: usize,
        is_rhs: bool,
    ) -> Result<Self>
    where
        L: Language,
    {
        let context = node.context;
        let snippet_start = node.node.start_byte();
        let node = node.node;
        let ranges = metavariable_ranges(&node, lang, &context);
        let range_map = metavariable_range_mapping(ranges, snippet_start);
        #[allow(clippy::too_many_arguments)]
        fn node_to_astnode<L>(
            node: Node,
            context_range: Range,
            file: &str,
            text: &[u8],
            lang: &L,
            range_map: &HashMap<Range, Range>,
            vars: &mut BTreeMap<String, usize>,
            global_vars: &mut BTreeMap<String, usize>,
            vars_array: &mut Vec<Vec<VariableSourceLocations>>,
            scope_index: usize,
            is_rhs: bool,
        ) -> Result<Pattern>
        where
            L: Language,
        {
            let sort = node.kind_id();
            // probably safe to assume node is named, but just in case
            // maybe doesn't even matter, but is what I expect,
            // make this ann assertion?
            let node_types = lang.node_types();
            let metavariable = metavariable_descendent(
                &node,
                context_range,
                file,
                text,
                lang,
                range_map,
                vars,
                global_vars,
                vars_array,
                scope_index,
                is_rhs,
            )?;
            if let Some(metavariable) = metavariable {
                return Ok(metavariable);
            }
            if node_types[sort as usize].is_empty() {
                let content = node.utf8_text(text)?;
                if (node.named_child_count() == 0)
                    && lang.replaced_metavariable_regex().is_match(&content)
                {
                    let regex = implicit_metavariable_regex(
                        &node,
                        context_range,
                        file,
                        text,
                        lang,
                        range_map,
                        vars,
                        global_vars,
                        vars_array,
                        scope_index,
                    )?;
                    if let Some(regex) = regex {
                        return Ok(Pattern::Regex(Box::new(regex)));
                    }
                }
                return Ok(Pattern::AstLeafNode(AstLeafNode::new(
                    sort, &content, lang,
                )?));
            }
            let fields: &Vec<Field> = &node_types[sort as usize];
            let args =
                fields
                    .iter()
                    .filter(|field| {
                        // Ordinarily, we want to match on all possible fields, including the absence of nodes within a field.
                        // e.g., `func_call()` should not match `func_call(arg)`, however, sometimes we want to allow people to
                        // save some boilerplate and by default match a node even if a field is present in the code but not
                        // in the snippet. e.g.,
                        // `func name(args) {}` will match `async name(args) {}` because async is an optional_empty_field for tsx.
                        // To explicitly only match synchronous functions, you could write:
                        // `$async func name(args)` where $async <: .
                        !((node.child_by_field_id(field.id()).is_none() && lang.optional_empty_field_compilation(sort, field.id()))
                        // we wanted to be able to match on the presence of parentheses in an arrow function manually
                        // using ast_node syntax, but we wanted snippets to match regardless of weather or not the
                        // parenthesis are present, so we made the parenthesis a  named node within a field, but
                        // added then to this list so that they wont be compiled. fields in this list are
                        // destinguished by fields in the above list in that they will NEVER prevent a match
                        // while fields in the above list wont prevent a match if they are absent in the snippet,
                        // but they will prevent a match if present in the snippet, and not present in the target
                        // file.
                        // in react to hooks we manually match the parenthesis like so:
                        // arrow_function(parameters=$props, $body, $parenthesis) where {
                        //     $props <: contains or { `props`, `inputProps` },
                        //     $body <: not contains `props`,
                        //     if ($parenthesis <: .) {
                        //         $props => `()`
                        //     } else {
                        //         $props => .
                        //     }
                        // }
                        || lang.skip_snippet_compilation_of_field(sort, field.id()))
                    })
                    .map(|field| {
                        let field_id = field.id();
                        let mut cursor = node.walk();
                        let mut nodes_list = node
                            .children_by_field_id(field_id, &mut cursor)
                            .filter(|n| n.is_named())
                            .map(|n| {
                                node_to_astnode(
                                    n,
                                    context_range,
                                    file,
                                    text,
                                    lang,
                                    range_map,
                                    vars,
                                    global_vars,
                                    vars_array,
                                    scope_index,
                                    is_rhs,
                                )
                            })
                            .collect::<Result<Vec<Pattern>>>()?;
                        if !field.multiple() {
                            return Ok((
                                field_id,
                                false,
                                nodes_list.pop().unwrap_or(Pattern::Dynamic(
                                    DynamicPattern::Snippet(DynamicSnippet {
                                        parts: vec![DynamicSnippetPart::String("".to_string())],
                                    }),
                                )),
                            ));
                        }
                        if nodes_list.len() == 1
                            && matches!(
                                nodes_list.first(),
                                Some(Pattern::Variable(_)) | Some(Pattern::Underscore)
                            )
                        {
                            return Ok((field_id, true, nodes_list.pop().unwrap()));
                        }
                        Ok((
                            field_id,
                            true,
                            Pattern::List(Box::new(List::new(nodes_list))),
                        ))
                    })
                    .collect::<Result<Vec<(u16, bool, Pattern)>>>()?;
            Ok(Pattern::ASTNode(Box::new(ASTNode { sort, args })))
        }
        node_to_astnode(
            node,
            context_range,
            file,
            context.as_bytes(),
            lang,
            &range_map,
            vars,
            global_vars,
            vars_array,
            scope_index,
            is_rhs,
        )
    }

    // todo this should return a cow, but currently can't figure out lifetimes
    pub fn text<'a>(
        &'a self,
        state: &mut State<'a>,
        context: &'a impl Context,
        logs: &mut AnalysisLogs,
    ) -> Result<String> {
        Ok(ResolvedPattern::from_pattern(self, state, context, logs)?
            .text(&state.files)?
            .to_string())
    }

    pub(crate) fn float<'a>(
        &'a self,
        state: &mut State<'a>,
        context: &'a impl Context,
        logs: &mut AnalysisLogs,
    ) -> Result<f64> {
        ResolvedPattern::from_pattern(self, state, context, logs)?.float(&state.files)
    }

    // use a struct
    #[allow(clippy::too_many_arguments)]
    pub(crate) fn from_node(
        node: &Node,
        context: &CompilationContext,
        vars: &mut BTreeMap<String, usize>,
        vars_array: &mut Vec<Vec<VariableSourceLocations>>,
        scope_index: usize,
        global_vars: &mut BTreeMap<String, usize>,
        is_rhs: bool,
        logs: &mut AnalysisLogs,
    ) -> Result<Self> {
        let kind = node.kind();
        match kind.as_ref() {
            "mulOperation" => Ok(Pattern::Multiply(Box::new(Multiply::from_node(
                node,
                context,
                vars,
                vars_array,
                scope_index,
                global_vars,
                logs,
            )?))),
            "divOperation" => Ok(Pattern::Divide(Box::new(Divide::from_node(
                node,
                context,
                vars,
                vars_array,
                scope_index,
                global_vars,
                logs,
            )?))),
            "modOperation" => Ok(Pattern::Modulo(Box::new(Modulo::from_node(
                node,
                context,
                vars,
                vars_array,
                scope_index,
                global_vars,
                logs,
            )?))),
            "addOperation" => Ok(Pattern::Add(Box::new(AddCompiler::from_node(
                node,
                context,
                vars,
                vars_array,
                scope_index,
                global_vars,
                logs,
            )?))),
            "subOperation" => Ok(Pattern::Subtract(Box::new(Subtract::from_node(
                node,
                context,
                vars,
                vars_array,
                scope_index,
                global_vars,
                logs,
            )?))),
            "patternAs" => Ok(Pattern::Where(Box::new(Where::as_from_node(
                node,
                context,
                vars,
                vars_array,
                scope_index,
                global_vars,
                logs,
            )?))),
            "patternLimit" => Limit::from_node(
                node,
                context,
                vars,
                vars_array,
                scope_index,
                global_vars,
                logs,
            ),
            "assignmentAsPattern" => Ok(Pattern::Assignment(Box::new(
                AssignmentCompiler::from_node(
                    node,
                    context,
                    vars,
                    vars_array,
                    scope_index,
                    global_vars,
                    logs,
                )?,
            ))),
            "patternAccumulate" => Ok(Pattern::Accumulate(Box::new(
                AccumulateCompiler::from_node(
                    node,
                    context,
                    vars,
                    vars_array,
                    scope_index,
                    global_vars,
                    logs,
                )?,
            ))),
            "patternWhere" => Ok(Pattern::Where(Box::new(Where::from_node(
                node,
                context,
                vars,
                vars_array,
                scope_index,
                global_vars,
                logs,
            )?))),
            "patternNot" => Ok(Pattern::Not(Box::new(Not::from_node(
                node,
                context,
                vars,
                vars_array,
                scope_index,
                global_vars,
                logs,
            )?))),
            "patternOr" => Or::from_node(
                node,
                context,
                vars,
                vars_array,
                scope_index,
                global_vars,
                logs,
            ),
            "patternAnd" => AndCompiler::from_node(
                node,
                context,
                vars,
                vars_array,
                scope_index,
                global_vars,
                logs,
            ),
            "patternAny" => AnyCompiler::from_node(
                node,
                context,
                vars,
                vars_array,
                scope_index,
                global_vars,
                logs,
            ),
            "patternMaybe" => Ok(Pattern::Maybe(Box::new(Maybe::maybe_from_node(
                node,
                context,
                vars,
                vars_array,
                scope_index,
                global_vars,
                logs,
            )?))),
            "patternAfter" => Ok(Pattern::After(Box::new(AfterCompiler::from_node(
                node,
                context,
                vars,
                vars_array,
                scope_index,
                global_vars,
                logs,
            )?))),
            "patternBefore" => Ok(Pattern::Before(Box::new(Before::from_node(
                node,
                context,
                vars,
                vars_array,
                scope_index,
                global_vars,
                logs,
            )?))),
            "patternContains" => Ok(Pattern::Contains(Box::new(ContainsCompiler::from_node(
                node,
                context,
                vars,
                vars_array,
                scope_index,
                global_vars,
                logs,
            )?))),
            "patternIncludes" => Ok(Pattern::Includes(Box::new(Includes::from_node(
                node,
                context,
                vars,
                vars_array,
                scope_index,
                global_vars,
                logs,
            )?))),
            "rewrite" => Ok(Pattern::Rewrite(Box::new(Rewrite::from_node(
                node,
                context,
                vars,
                vars_array,
                scope_index,
                global_vars,
                logs,
            )?))),
            "log" => Ok(Pattern::Log(Box::new(Log::from_node(
                node,
                context,
                vars,
                vars_array,
                scope_index,
                global_vars,
                logs,
            )?))),
            "range" => Ok(Pattern::Range(PRange::from_node(node, context.src)?)),
            "patternIfElse" => Ok(Pattern::If(Box::new(If::from_node(
                node,
                context,
                vars,
                vars_array,
                scope_index,
                global_vars,
                logs,
            )?))),
            "within" => Ok(Pattern::Within(Box::new(Within::from_node(
                node,
                context,
                vars,
                vars_array,
                scope_index,
                global_vars,
                logs,
            )?))),
            "bubble" => Bubble::from_node(
                node,
                context,
                vars,
                vars_array,
                scope_index,
                global_vars,
                logs,
            ),
            "some" => Ok(Pattern::Some(Box::new(Some::from_node(
                node,
                context,
                vars,
                vars_array,
                scope_index,
                global_vars,
                logs,
            )?))),
            "every" => Ok(Pattern::Every(Box::new(Every::from_node(
                node,
                context,
                vars,
                vars_array,
                scope_index,
                global_vars,
                logs,
            )?))),
            "nodeLike" => Call::from_node(
                node,
                context,
                vars,
                vars_array,
                scope_index,
                global_vars,
                is_rhs,
                logs,
            ),
            "list" => Ok(Pattern::List(Box::new(List::from_node(
                node,
                context,
                vars,
                vars_array,
                scope_index,
                global_vars,
                is_rhs,
                logs,
            )?))),
            "listIndex" => Ok(Pattern::ListIndex(Box::new(ListIndex::from_node(
                node,
                context,
                vars,
                vars_array,
                scope_index,
                global_vars,
                logs,
            )?))),
            "map" => Ok(Pattern::Map(Box::new(GritMap::from_node(
                node,
                context,
                vars,
                vars_array,
                scope_index,
                global_vars,
                is_rhs,
                logs,
            )?))),
            "mapAccessor" => Ok(Pattern::Accessor(Box::new(AccessorCompiler::from_node(
                node,
                context,
                vars,
                vars_array,
                scope_index,
                global_vars,
                logs,
            )?))),
            "dot" => Ok(Pattern::Dynamic(DynamicPattern::Snippet(DynamicSnippet {
                parts: vec![DynamicSnippetPart::String("".to_string())],
            }))),
            "dotdotdot" => Ok(Pattern::Dots),
            "underscore" => Ok(Pattern::Underscore),
            "regexPattern" => RegexPattern::from_node(
                node,
                context,
                vars,
                global_vars,
                vars_array,
                scope_index,
                context.lang,
                is_rhs,
                logs,
            ),
            "variable" => Ok(Pattern::Variable(Variable::from_node(
                node,
                context.file,
                context.src,
                vars,
                global_vars,
                vars_array,
                scope_index,
            )?)),
            "codeSnippet" => CodeSnippet::from_node(
                node,
                context.file,
                context.src,
                vars,
                global_vars,
                vars_array,
                scope_index,
                context.lang,
                is_rhs,
            ),
            "like" => Ok(Pattern::Like(Box::new(Like::from_node(
                node,
                context,
                vars,
                vars_array,
                scope_index,
                global_vars,
                logs,
            )?))),
            "undefined" => Ok(Pattern::Undefined),
            "top" => Ok(Pattern::Top),
            "bottom" => Ok(Pattern::Bottom),
            "intConstant" => Ok(Pattern::IntConstant(IntConstant::from_node(
                node,
                context.src,
            )?)),
            "sequential" => Ok(Pattern::Sequential(Sequential::from_node(
                node,
                context,
                vars,
                vars_array,
                scope_index,
                global_vars,
                logs,
            )?)),
            "files" => Ok(Pattern::Sequential(Sequential::from_files_node(
                node,
                context,
                vars,
                vars_array,
                scope_index,
                global_vars,
                logs,
            )?)),
            "doubleConstant" => Ok(Pattern::FloatConstant(FloatConstant::from_node(
                node,
                context.src,
            )?)),
            "booleanConstant" => Ok(Pattern::BooleanConstant(BooleanConstant::from_node(
                node,
                context.src,
            )?)),
            "stringConstant" => Ok(Pattern::StringConstant(StringConstant::from_node(
                node,
                context.src,
            )?)),
            _ => bail!("unknown pattern kind: {}", kind),
        }
    }
}

impl Name for Pattern {
    fn name(&self) -> &'static str {
        match self {
            Pattern::ASTNode(ast_node) => ast_node.name(),
            Pattern::Some(some) => some.name(),
            Pattern::Every(every) => every.name(),
            Pattern::List(nodes) => nodes.name(),
            Pattern::ListIndex(index) => index.name(),
            Pattern::Map(map) => map.name(),
            Pattern::Accessor(accessor) => accessor.name(),
            Pattern::Call(pattern_call) => pattern_call.name(),
            Pattern::Regex(regex) => regex.name(),
            Pattern::File(_pattern_call) => "FILE_PATTERN",
            Pattern::Files(_) => "MULTIFILE",
            Pattern::Bubble(pattern_call) => pattern_call.name(),
            Pattern::Limit(limit) => limit.name(),
            Pattern::CallBuiltIn(built_in) => built_in.name(),
            Pattern::CallFunction(call_function) => call_function.name(),
            Pattern::CallForeignFunction(call_function) => call_function.name(),
            Pattern::Assignment(assignment) => assignment.name(),
            Pattern::Accumulate(accumulate) => accumulate.name(),
            Pattern::StringConstant(string_constant) => string_constant.name(),
            Pattern::AstLeafNode(leaf_node) => leaf_node.name(),
            Pattern::IntConstant(int_constant) => int_constant.name(),
            Pattern::FloatConstant(double_constant) => double_constant.name(),
            Pattern::BooleanConstant(boolean_constant) => boolean_constant.name(),
            Pattern::Variable(variable) => variable.name(),
            Pattern::Add(add) => add.name(),
            Pattern::Subtract(subtract) => subtract.name(),
            Pattern::Multiply(multiply) => multiply.name(),
            Pattern::Divide(divide) => divide.name(),
            Pattern::Modulo(modulo) => modulo.name(),
            Pattern::And(and) => and.name(),
            Pattern::Or(or) => or.name(),
            Pattern::Maybe(maybe) => maybe.name(),
            Pattern::Any(any) => any.name(),
            Pattern::CodeSnippet(code_snippet) => code_snippet.name(),
            Pattern::Rewrite(rewrite) => rewrite.name(),
            Pattern::Log(log) => log.name(),
            Pattern::Range(range) => range.name(),
            Pattern::Contains(contains) => contains.name(),
            Pattern::Includes(includes) => includes.name(),
            Pattern::Within(within) => within.name(),
            Pattern::After(after) => after.name(),
            Pattern::Before(before) => before.name(),
            Pattern::Where(where_) => where_.name(),
            Pattern::Undefined => "UNDEFINED",
            Pattern::Top => "TOP",
            Pattern::Underscore => "UNDERSCORE",
            Pattern::Bottom => "BOTTOM",
            Pattern::Not(not) => not.name(),
            Pattern::If(if_) => if_.name(),
            Pattern::Dots => "DOTS",
            Pattern::Dynamic(dynamic_pattern) => dynamic_pattern.name(),
            Pattern::Sequential(sequential) => sequential.name(),
            Pattern::Like(like) => like.name(),
        }
    }
}

impl Matcher for Pattern {
    fn execute<'a>(
        &'a self,
        binding: &ResolvedPattern<'a>,
        state: &mut State<'a>,
        context: &'a impl Context,
        logs: &mut AnalysisLogs,
    ) -> Result<bool> {
        if let ResolvedPattern::File(file) = &binding {
            state.bindings[GLOBAL_VARS_SCOPE_INDEX].back_mut().unwrap()[FILENAME_INDEX].value =
                Some(file.name(&state.files));
            state.bindings[GLOBAL_VARS_SCOPE_INDEX].back_mut().unwrap()[ABSOLUTE_PATH_INDEX]
                .value = Some(file.absolute_path(&state.files)?);
            state.bindings[GLOBAL_VARS_SCOPE_INDEX].back_mut().unwrap()[PROGRAM_INDEX].value =
                Some(file.binding(&state.files));
        }

        match self {
            Pattern::ASTNode(ast_node) => ast_node.execute(binding, state, context, logs),
            Pattern::Some(some) => some.execute(binding, state, context, logs),
            Pattern::Every(every) => every.execute(binding, state, context, logs),
            Pattern::List(patterns) => patterns.execute(binding, state, context, logs),
            Pattern::ListIndex(index) => index.execute(binding, state, context, logs),
            Pattern::Map(map) => map.execute(binding, state, context, logs),
            Pattern::Accessor(accessor) => accessor.execute(binding, state, context, logs),
            Pattern::Files(files) => files.execute(binding, state, context, logs),
            Pattern::Call(pattern_call) => pattern_call.execute(binding, state, context, logs),
            Pattern::Regex(regex) => regex.execute(binding, state, context, logs),
            Pattern::File(file_pattern) => file_pattern.execute(binding, state, context, logs),
            Pattern::Bubble(pattern_call) => pattern_call.execute(binding, state, context, logs),
            Pattern::Limit(limit) => limit.execute(binding, state, context, logs),
            Pattern::CallBuiltIn(_) => bail!("CallBuiltIn cannot be executed at the moment"),
            Pattern::CallFunction(_) => {
                bail!("CallFunction cannot be executed at the moment")
            }
            Pattern::CallForeignFunction(_) => {
                bail!("CallForeignFunction cannot be executed at the moment")
            }
            Pattern::Assignment(assignment) => assignment.execute(binding, state, context, logs),
            Pattern::Accumulate(accumulate) => accumulate.execute(binding, state, context, logs),
            Pattern::StringConstant(string_constant) => {
                string_constant.execute(binding, state, context, logs)
            }
            Pattern::AstLeafNode(leaf_node) => leaf_node.execute(binding, state, context, logs),
            Pattern::IntConstant(int_constant) => {
                int_constant.execute(binding, state, context, logs)
            }
            Pattern::FloatConstant(double_constant) => {
                double_constant.execute(binding, state, context, logs)
            }
            Pattern::BooleanConstant(boolean_constant) => {
                boolean_constant.execute(binding, state, context, logs)
            }
            Pattern::Variable(variable) => variable.execute(binding, state, context, logs),
            Pattern::Add(add) => add.execute(binding, state, context, logs),
            Pattern::Subtract(subtract) => subtract.execute(binding, state, context, logs),
            Pattern::Multiply(multiply) => multiply.execute(binding, state, context, logs),
            Pattern::Divide(divide) => divide.execute(binding, state, context, logs),
            Pattern::Modulo(modulo) => modulo.execute(binding, state, context, logs),
            Pattern::And(and) => and.execute(binding, state, context, logs),
            Pattern::Or(or) => or.execute(binding, state, context, logs),
            Pattern::Maybe(maybe) => maybe.execute(binding, state, context, logs),
            Pattern::Any(any) => any.execute(binding, state, context, logs),
            Pattern::CodeSnippet(code_snippet) => {
                code_snippet.execute(binding, state, context, logs)
            }
            Pattern::Rewrite(rewrite) => rewrite.execute(binding, state, context, logs),
            Pattern::Log(log) => log.execute(binding, state, context, logs),
            Pattern::Range(range) => range.execute(binding, state, context, logs),
            Pattern::Contains(contains) => contains.execute(binding, state, context, logs),
            Pattern::Includes(includes) => includes.execute(binding, state, context, logs),
            Pattern::Within(within) => within.execute(binding, state, context, logs),
            Pattern::After(after) => after.execute(binding, state, context, logs),
            Pattern::Before(before) => before.execute(binding, state, context, logs),
            Pattern::Where(where_) => where_.execute(binding, state, context, logs),
            Pattern::Undefined => Undefined::execute(binding, state, context, logs),
            Pattern::Top => Ok(true),
            Pattern::Underscore => Ok(true),
            Pattern::Bottom => Ok(false),
            Pattern::Not(not) => not.execute(binding, state, context, logs),
            Pattern::If(if_) => if_.execute(binding, state, context, logs),
            Pattern::Dots => bail!("Dots should only be directly within a list pattern."),
            Pattern::Dynamic(pattern) => pattern.execute(binding, state, context, logs),
            Pattern::Sequential(sequential) => sequential.execute(binding, state, context, logs),
            Pattern::Like(like) => like.execute(binding, state, context, logs),
        }
    }
}<|MERGE_RESOLUTION|>--- conflicted
+++ resolved
@@ -54,15 +54,10 @@
 use crate::{
     context::Context,
     pattern_compiler::{
-<<<<<<< HEAD
-        accessor_compiler::AccessorCompiler, contains_compiler::ContainsCompiler,
-        CompilationContext, NodeCompiler,
-=======
         accessor_compiler::AccessorCompiler, accumulate_compiler::AccumulateCompiler,
         add_compiler::AddCompiler, after_compiler::AfterCompiler, and_compiler::AndCompiler,
-        any_compiler::AnyCompiler, assignment_compiler::AssignmentCompiler, CompilationContext,
-        NodeCompiler,
->>>>>>> 95bb648a
+        any_compiler::AnyCompiler, assignment_compiler::AssignmentCompiler,
+        contains_compiler::ContainsCompiler, CompilationContext, NodeCompiler,
     },
 };
 use anyhow::{anyhow, bail, Result};
