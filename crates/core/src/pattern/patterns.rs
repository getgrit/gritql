use super::{
    accessor::Accessor,
    accumulate::Accumulate,
    add::Add,
    after::After,
    and::And,
    any::Any,
    assignment::Assignment,
    ast_node::ASTNode,
    before::Before,
    boolean_constant::BooleanConstant,
    bubble::Bubble,
    built_in_functions::CallBuiltIn,
    call::Call,
    code_snippet::CodeSnippet,
    constants::{ABSOLUTE_PATH_INDEX, FILENAME_INDEX, GLOBAL_VARS_SCOPE_INDEX, PROGRAM_INDEX},
    contains::Contains,
    divide::Divide,
    dynamic_snippet::{DynamicPattern, DynamicSnippet, DynamicSnippetPart},
    every::Every,
    file_pattern::FilePattern,
    files::Files,
    float_constant::FloatConstant,
    functions::{CallForeignFunction, CallFunction},
    includes::Includes,
    int_constant::IntConstant,
    like::Like,
    limit::Limit,
    list::List,
    list_index::ListIndex,
    log::Log,
    map::GritMap,
    maybe::Maybe,
    modulo::Modulo,
    multiply::Multiply,
    not::Not,
    or::Or,
    r#if::If,
    r#where::Where,
    range::Range as PRange,
    regex::{RegexLike, RegexPattern},
    register_variable,
    resolved_pattern::ResolvedPattern,
    rewrite::Rewrite,
    sequential::Sequential,
    some::Some,
    string_constant::{AstLeafNode, StringConstant},
    subtract::Subtract,
    undefined::Undefined,
    variable::{is_reserved_metavariable, Variable, VariableSourceLocations},
    within::Within,
    Node, State,
};
use crate::{
    context::Context,
    pattern_compiler::{
        accessor_compiler::AccessorCompiler, accumulate_compiler::AccumulateCompiler,
        add_compiler::AddCompiler, after_compiler::AfterCompiler, and_compiler::AndCompiler,
        any_compiler::AnyCompiler, assignment_compiler::AssignmentCompiler,
<<<<<<< HEAD
        before_compiler::BeforeCompiler, bubble_compiler::BubbleCompiler,
        contains_compiler::ContainsCompiler, CompilationContext, NodeCompiler,
=======
        divide_compiler::DivideCompiler, every_compiler::EveryCompiler, CompilationContext,
        NodeCompiler,
>>>>>>> dbc1b26f
    },
};
use anyhow::{anyhow, bail, Result};
use core::fmt::Debug;
use grit_util::{traverse, Order};
use marzano_language::language::{Field, GritMetaValue};
use marzano_language::{language::Language, language::SnippetNode};
use marzano_util::analysis_logs::AnalysisLogs;
use marzano_util::cursor_wrapper::CursorWrapper;
use marzano_util::position::{char_index_to_byte_index, Position, Range};
use regex::Match;
use std::collections::{BTreeMap, HashMap};

pub(crate) trait Matcher: Debug {
    // it is important that any implementors of Pattern
    // do not compute-expensive things in execute
    // it should be stored somewhere in the struct of the implementor
    fn execute<'a>(
        &'a self,
        binding: &ResolvedPattern<'a>,
        state: &mut State<'a>,
        context: &'a impl Context,
        logs: &mut AnalysisLogs,
    ) -> Result<bool>;

    // for the future:
    // we could speed up computation by filtering on the sort of pattern
    // here, &SortFormula is a propositional-logic formula over sorts
    // fn sort(&self) -> SortFormula;
}

pub trait Name {
    fn name(&self) -> &'static str;
}

#[derive(Debug, Clone)]
pub enum Pattern {
    ASTNode(Box<ASTNode>),
    List(Box<List>),
    ListIndex(Box<ListIndex>),
    Map(Box<GritMap>),
    Accessor(Box<Accessor>),
    Call(Box<Call>),
    Regex(Box<RegexPattern>),
    File(Box<FilePattern>),
    Files(Box<Files>),
    Bubble(Box<Bubble>),
    Limit(Box<Limit>),
    CallBuiltIn(Box<CallBuiltIn>),
    CallFunction(Box<CallFunction>),
    CallForeignFunction(Box<CallForeignFunction>),
    Assignment(Box<Assignment>),
    Accumulate(Box<Accumulate>),
    And(Box<And>),
    Or(Box<Or>),
    Maybe(Box<Maybe>),
    Any(Box<Any>),
    Not(Box<Not>),
    If(Box<If>),
    Undefined,
    Top,
    Bottom,
    // differentiated from top for debugging purposes.
    Underscore,
    StringConstant(StringConstant),
    AstLeafNode(AstLeafNode),
    IntConstant(IntConstant),
    FloatConstant(FloatConstant),
    BooleanConstant(BooleanConstant),
    Dynamic(DynamicPattern),
    CodeSnippet(CodeSnippet),
    Variable(Variable),
    Rewrite(Box<Rewrite>),
    Log(Box<Log>),
    Range(PRange),
    Contains(Box<Contains>),
    Includes(Box<Includes>),
    Within(Box<Within>),
    After(Box<After>),
    Before(Box<Before>),
    Where(Box<Where>),
    Some(Box<Some>),
    Every(Box<Every>),
    Add(Box<Add>),
    Subtract(Box<Subtract>),
    Multiply(Box<Multiply>),
    Divide(Box<Divide>),
    Modulo(Box<Modulo>),
    Dots,
    Sequential(Sequential),
    Like(Box<Like>),
}

fn is_metavariable(node: &Node, lang: &impl Language, text: &[u8]) -> bool {
    node.is_named()
        && (node.kind_id() == lang.metavariable_sort()
            || (lang
                .alternate_metavariable_kinds()
                .contains(&node.kind().as_ref())
                && lang
                    .exact_replaced_variable_regex()
                    .is_match(node.utf8_text(text).as_ref().unwrap())))
}

enum SnippetValues {
    Dots,
    Underscore,
    Variable(Variable),
}

impl From<SnippetValues> for Pattern {
    fn from(value: SnippetValues) -> Self {
        match value {
            SnippetValues::Dots => Pattern::Dots,
            SnippetValues::Underscore => Pattern::Underscore,
            SnippetValues::Variable(v) => Pattern::Variable(v),
        }
    }
}

#[allow(clippy::too_many_arguments)]
fn text_to_var(
    name: &str,
    range: Range,
    context_range: Range,
    file: &str,
    lang: &impl Language,
    range_map: &HashMap<Range, Range>,
    vars: &mut BTreeMap<String, usize>,
    global_vars: &mut BTreeMap<String, usize>,
    vars_array: &mut [Vec<VariableSourceLocations>],
    scope_index: usize,
) -> Result<SnippetValues> {
    let name = lang
        .snippet_metavariable_to_grit_metavariable(name)
        .ok_or_else(|| anyhow!("metavariable |{}| not found in snippet", name))?;
    match name {
        GritMetaValue::Dots => Ok(SnippetValues::Dots),
        GritMetaValue::Underscore => Ok(SnippetValues::Underscore),
        GritMetaValue::Variable(name) => {
            let range = range_map.get(&range).ok_or_else(|| {
                anyhow!(
                    "{} not found in map {:?}",
                    range.abbreviated_debug(),
                    range_map
                        .keys()
                        .map(|k| k.abbreviated_debug())
                        .collect::<Vec<_>>()
                )
            })?;
            let column_offset = if range.start.line == 1 {
                context_range.start.column
            } else {
                0
            };
            let start = Position {
                line: range.start.line + context_range.start.line - 1,
                column: range.start.column + column_offset - 1,
            };
            let end = Position {
                line: range.end.line + context_range.start.line - 1,
                column: range.end.column + column_offset - 1,
            };
            let range = Range::new(
                start,
                end,
                range.start_byte + context_range.start_byte,
                range.end_byte + context_range.start_byte,
            );
            let var = register_variable(
                &name,
                file,
                range,
                vars,
                global_vars,
                vars_array,
                scope_index,
            )?;
            Ok(SnippetValues::Variable(var))
        }
    }
}

#[allow(clippy::too_many_arguments)]
fn metavariable_descendent(
    node: &Node,
    context_range: Range,
    file: &str,
    text: &[u8],
    lang: &impl Language,
    range_map: &HashMap<Range, Range>,
    vars: &mut BTreeMap<String, usize>,
    global_vars: &mut BTreeMap<String, usize>,
    vars_array: &mut [Vec<VariableSourceLocations>],
    scope_index: usize,
    is_rhs: bool,
) -> Result<Option<Pattern>> {
    let mut cursor = node.walk();
    loop {
        let node = cursor.node();
        if is_metavariable(&node, lang, text) {
            let name = node.utf8_text(text)?;
            if is_reserved_metavariable(name.trim(), Some(lang)) && !is_rhs {
                bail!("{} is a reserved metavariable name. For more information, check out the docs at https://docs.grit.io/language/patterns#metavariables.", name.trim_start_matches(lang.metavariable_prefix_substitute()));
            }
            let range: Range = node.range().into();
            return text_to_var(
                &name,
                range,
                context_range,
                file,
                lang,
                range_map,
                vars,
                global_vars,
                vars_array,
                scope_index,
            )
            .map(|s| Some(s.into()));
        }
        if node.child_count() == 1 {
            cursor.goto_first_child();
        } else {
            return Ok(None);
        }
    }
}

// Transform a regex match range into a range in the original text
#[cfg(not(target_arch = "wasm32"))]
fn derive_range(text: &str, m: Match) -> Range {
    make_regex_match_range(text, m)
}

#[cfg(target_arch = "wasm32")]
fn derive_range(text: &str, m: Match) -> Range {
    let byte_range = make_regex_match_range(text, m);
    byte_range.byte_range_to_char_range(text)
}

fn make_regex_match_range(text: &str, m: Match) -> Range {
    let start = Position::from_byte_index(text, None, m.start() as u32);
    let end = Position::from_byte_index(text, None, m.end() as u32);
    Range::new(start, end, m.start() as u32, m.end() as u32)
}

fn node_sub_variables(node: Node, lang: &impl Language, text: &str) -> Vec<Range> {
    let mut ranges = vec![];
    if node.named_child_count() > 0 {
        return ranges;
    }
    let variable_regex = lang.replaced_metavariable_regex();
    for m in variable_regex.find_iter(text) {
        let var_range = derive_range(text, m);
        let start_byte = node.start_byte();
        let end_byte = node.end_byte();
        if var_range.start_byte >= start_byte && var_range.end_byte <= end_byte {
            ranges.push(var_range);
        }
    }
    ranges
}

fn metavariable_ranges(node: &Node, lang: &impl Language, text: &str) -> Vec<Range> {
    let cursor = node.walk();
    traverse(CursorWrapper::new(cursor, text), Order::Pre)
        .flat_map(|n| {
            if is_metavariable(&n.node, lang, text.as_bytes()) {
                let range: Range = n.node.range().into();
                vec![range]
            } else {
                node_sub_variables(n.node, lang, text)
            }
        })
        .collect()
}

// assumes that metavariable substitute is 1 byte larger than the original. eg.
// len(µ) = 2 bytes, len($) = 1 byte
fn metavariable_range_mapping(
    mut ranges: Vec<Range>,
    snippet_offset: u32,
) -> HashMap<Range, Range> {
    // assumes metavariable ranges do not enclose one another
    ranges.sort_by_key(|r| r.start_byte);
    let mut byte_offset = snippet_offset;
    let mut column_offset = 0;
    let mut last_row = 0;
    let mut map = HashMap::new();
    for range in ranges.into_iter() {
        let new_row = range.start.line;
        if new_row != last_row {
            column_offset = if new_row == 1 { snippet_offset } else { 0 };
            last_row = new_row;
        }
        let start = Position::new(new_row, range.start.column - column_offset);
        let start_byte = range.start_byte - byte_offset;
        if !cfg!(target_arch = "wasm32") {
            byte_offset += 1;
            column_offset += 1;
        }
        let end = Position::new(new_row, range.end.column - column_offset);
        let end_byte = range.end_byte - byte_offset;
        let new_range = Range::new(start, end, start_byte, end_byte);
        map.insert(range, new_range);
    }
    map
}

#[allow(clippy::too_many_arguments)]
fn implicit_metavariable_regex(
    node: &Node,
    context_range: Range,
    file: &str,
    text: &[u8],
    lang: &impl Language,
    range_map: &HashMap<Range, Range>,
    vars: &mut BTreeMap<String, usize>,
    global_vars: &mut BTreeMap<String, usize>,
    vars_array: &mut [Vec<VariableSourceLocations>],
    scope_index: usize,
) -> Result<Option<RegexPattern>> {
    let range: Range = node.range().into();
    let text = String::from_utf8(text.to_vec())?;
    let offset = range.start_byte;
    let mut last = if cfg!(target_arch = "wasm32") {
        char_index_to_byte_index(offset, &text)
    } else {
        offset
    };
    let mut regex_string = String::new();
    let mut variables: Vec<Variable> = vec![];
    let capture_string = "(.*)";
    let uncapture_string = ".*";
    let variable_regex = lang.replaced_metavariable_regex();
    for m in variable_regex.find_iter(&text) {
        if last > m.start() as u32 {
            continue;
        }
        regex_string.push_str(&regex::escape(&text[last as usize..m.start()]));
        let range = derive_range(&text, m);
        last = if cfg!(target_arch = "wasm32") {
            char_index_to_byte_index(range.end_byte, &text)
        } else {
            range.end_byte
        };
        let name = m.as_str();
        let variable = text_to_var(
            name,
            range,
            context_range,
            file,
            lang,
            range_map,
            vars,
            global_vars,
            vars_array,
            scope_index,
        )?;
        match variable {
            SnippetValues::Dots => return Ok(None),
            SnippetValues::Underscore => regex_string.push_str(uncapture_string),
            SnippetValues::Variable(var) => {
                regex_string.push_str(capture_string);
                variables.push(var);
            }
        }
    }
    if last < range.end_byte {
        regex_string.push_str(&regex::escape(
            &text[last as usize..range.end_byte as usize],
        ));
    }
    let regex = regex_string.to_string();
    let regex = RegexLike::Regex(regex);
    Ok(Some(RegexPattern::new(regex, variables)))
}

impl Pattern {
    // for now nested fields are always AssocNode
    // todo leaf nodes should be string literals for now.

    // BUG: TOP FUNCTION SHOULD CHECK THAT WE DO NOT RETURN TrimmedStringConstant
    // it should wrap TrimmedStringConstant in the appropriate ASTNode
    // cannot fix yet as other code relies on this bug
    #[allow(clippy::too_many_arguments)]
    pub(crate) fn from_snippet_node<L>(
        node: SnippetNode,
        context_range: Range,
        file: &str,
        lang: &L,
        vars: &mut BTreeMap<String, usize>,
        global_vars: &mut BTreeMap<String, usize>,
        vars_array: &mut Vec<Vec<VariableSourceLocations>>,
        scope_index: usize,
        is_rhs: bool,
    ) -> Result<Self>
    where
        L: Language,
    {
        let context = node.context;
        let snippet_start = node.node.start_byte();
        let node = node.node;
        let ranges = metavariable_ranges(&node, lang, &context);
        let range_map = metavariable_range_mapping(ranges, snippet_start);
        #[allow(clippy::too_many_arguments)]
        fn node_to_astnode<L>(
            node: Node,
            context_range: Range,
            file: &str,
            text: &[u8],
            lang: &L,
            range_map: &HashMap<Range, Range>,
            vars: &mut BTreeMap<String, usize>,
            global_vars: &mut BTreeMap<String, usize>,
            vars_array: &mut Vec<Vec<VariableSourceLocations>>,
            scope_index: usize,
            is_rhs: bool,
        ) -> Result<Pattern>
        where
            L: Language,
        {
            let sort = node.kind_id();
            // probably safe to assume node is named, but just in case
            // maybe doesn't even matter, but is what I expect,
            // make this ann assertion?
            let node_types = lang.node_types();
            let metavariable = metavariable_descendent(
                &node,
                context_range,
                file,
                text,
                lang,
                range_map,
                vars,
                global_vars,
                vars_array,
                scope_index,
                is_rhs,
            )?;
            if let Some(metavariable) = metavariable {
                return Ok(metavariable);
            }
            if node_types[sort as usize].is_empty() {
                let content = node.utf8_text(text)?;
                if (node.named_child_count() == 0)
                    && lang.replaced_metavariable_regex().is_match(&content)
                {
                    let regex = implicit_metavariable_regex(
                        &node,
                        context_range,
                        file,
                        text,
                        lang,
                        range_map,
                        vars,
                        global_vars,
                        vars_array,
                        scope_index,
                    )?;
                    if let Some(regex) = regex {
                        return Ok(Pattern::Regex(Box::new(regex)));
                    }
                }
                return Ok(Pattern::AstLeafNode(AstLeafNode::new(
                    sort, &content, lang,
                )?));
            }
            let fields: &Vec<Field> = &node_types[sort as usize];
            let args =
                fields
                    .iter()
                    .filter(|field| {
                        // Ordinarily, we want to match on all possible fields, including the absence of nodes within a field.
                        // e.g., `func_call()` should not match `func_call(arg)`, however, sometimes we want to allow people to
                        // save some boilerplate and by default match a node even if a field is present in the code but not
                        // in the snippet. e.g.,
                        // `func name(args) {}` will match `async name(args) {}` because async is an optional_empty_field for tsx.
                        // To explicitly only match synchronous functions, you could write:
                        // `$async func name(args)` where $async <: .
                        !((node.child_by_field_id(field.id()).is_none() && lang.optional_empty_field_compilation(sort, field.id()))
                        // we wanted to be able to match on the presence of parentheses in an arrow function manually
                        // using ast_node syntax, but we wanted snippets to match regardless of weather or not the
                        // parenthesis are present, so we made the parenthesis a  named node within a field, but
                        // added then to this list so that they wont be compiled. fields in this list are
                        // destinguished by fields in the above list in that they will NEVER prevent a match
                        // while fields in the above list wont prevent a match if they are absent in the snippet,
                        // but they will prevent a match if present in the snippet, and not present in the target
                        // file.
                        // in react to hooks we manually match the parenthesis like so:
                        // arrow_function(parameters=$props, $body, $parenthesis) where {
                        //     $props <: contains or { `props`, `inputProps` },
                        //     $body <: not contains `props`,
                        //     if ($parenthesis <: .) {
                        //         $props => `()`
                        //     } else {
                        //         $props => .
                        //     }
                        // }
                        || lang.skip_snippet_compilation_of_field(sort, field.id()))
                    })
                    .map(|field| {
                        let field_id = field.id();
                        let mut cursor = node.walk();
                        let mut nodes_list = node
                            .children_by_field_id(field_id, &mut cursor)
                            .filter(|n| n.is_named())
                            .map(|n| {
                                node_to_astnode(
                                    n,
                                    context_range,
                                    file,
                                    text,
                                    lang,
                                    range_map,
                                    vars,
                                    global_vars,
                                    vars_array,
                                    scope_index,
                                    is_rhs,
                                )
                            })
                            .collect::<Result<Vec<Pattern>>>()?;
                        if !field.multiple() {
                            return Ok((
                                field_id,
                                false,
                                nodes_list.pop().unwrap_or(Pattern::Dynamic(
                                    DynamicPattern::Snippet(DynamicSnippet {
                                        parts: vec![DynamicSnippetPart::String("".to_string())],
                                    }),
                                )),
                            ));
                        }
                        if nodes_list.len() == 1
                            && matches!(
                                nodes_list.first(),
                                Some(Pattern::Variable(_)) | Some(Pattern::Underscore)
                            )
                        {
                            return Ok((field_id, true, nodes_list.pop().unwrap()));
                        }
                        Ok((
                            field_id,
                            true,
                            Pattern::List(Box::new(List::new(nodes_list))),
                        ))
                    })
                    .collect::<Result<Vec<(u16, bool, Pattern)>>>()?;
            Ok(Pattern::ASTNode(Box::new(ASTNode { sort, args })))
        }
        node_to_astnode(
            node,
            context_range,
            file,
            context.as_bytes(),
            lang,
            &range_map,
            vars,
            global_vars,
            vars_array,
            scope_index,
            is_rhs,
        )
    }

    // todo this should return a cow, but currently can't figure out lifetimes
    pub fn text<'a>(
        &'a self,
        state: &mut State<'a>,
        context: &'a impl Context,
        logs: &mut AnalysisLogs,
    ) -> Result<String> {
        Ok(ResolvedPattern::from_pattern(self, state, context, logs)?
            .text(&state.files)?
            .to_string())
    }

    pub(crate) fn float<'a>(
        &'a self,
        state: &mut State<'a>,
        context: &'a impl Context,
        logs: &mut AnalysisLogs,
    ) -> Result<f64> {
        ResolvedPattern::from_pattern(self, state, context, logs)?.float(&state.files)
    }

    // use a struct
    #[allow(clippy::too_many_arguments)]
    pub(crate) fn from_node(
        node: &Node,
        context: &CompilationContext,
        vars: &mut BTreeMap<String, usize>,
        vars_array: &mut Vec<Vec<VariableSourceLocations>>,
        scope_index: usize,
        global_vars: &mut BTreeMap<String, usize>,
        is_rhs: bool,
        logs: &mut AnalysisLogs,
    ) -> Result<Self> {
        let kind = node.kind();
        match kind.as_ref() {
            "mulOperation" => Ok(Pattern::Multiply(Box::new(Multiply::from_node(
                node,
                context,
                vars,
                vars_array,
                scope_index,
                global_vars,
                logs,
            )?))),
            "divOperation" => Ok(Pattern::Divide(Box::new(DivideCompiler::from_node(
                node,
                context,
                vars,
                vars_array,
                scope_index,
                global_vars,
                logs,
            )?))),
            "modOperation" => Ok(Pattern::Modulo(Box::new(Modulo::from_node(
                node,
                context,
                vars,
                vars_array,
                scope_index,
                global_vars,
                logs,
            )?))),
            "addOperation" => Ok(Pattern::Add(Box::new(AddCompiler::from_node(
                node,
                context,
                vars,
                vars_array,
                scope_index,
                global_vars,
                logs,
            )?))),
            "subOperation" => Ok(Pattern::Subtract(Box::new(Subtract::from_node(
                node,
                context,
                vars,
                vars_array,
                scope_index,
                global_vars,
                logs,
            )?))),
            "patternAs" => Ok(Pattern::Where(Box::new(Where::as_from_node(
                node,
                context,
                vars,
                vars_array,
                scope_index,
                global_vars,
                logs,
            )?))),
            "patternLimit" => Limit::from_node(
                node,
                context,
                vars,
                vars_array,
                scope_index,
                global_vars,
                logs,
            ),
            "assignmentAsPattern" => Ok(Pattern::Assignment(Box::new(
                AssignmentCompiler::from_node(
                    node,
                    context,
                    vars,
                    vars_array,
                    scope_index,
                    global_vars,
                    logs,
                )?,
            ))),
            "patternAccumulate" => Ok(Pattern::Accumulate(Box::new(
                AccumulateCompiler::from_node(
                    node,
                    context,
                    vars,
                    vars_array,
                    scope_index,
                    global_vars,
                    logs,
                )?,
            ))),
            "patternWhere" => Ok(Pattern::Where(Box::new(Where::from_node(
                node,
                context,
                vars,
                vars_array,
                scope_index,
                global_vars,
                logs,
            )?))),
            "patternNot" => Ok(Pattern::Not(Box::new(Not::from_node(
                node,
                context,
                vars,
                vars_array,
                scope_index,
                global_vars,
                logs,
            )?))),
            "patternOr" => Or::from_node(
                node,
                context,
                vars,
                vars_array,
                scope_index,
                global_vars,
                logs,
            ),
            "patternAnd" => AndCompiler::from_node(
                node,
                context,
                vars,
                vars_array,
                scope_index,
                global_vars,
                logs,
            ),
            "patternAny" => AnyCompiler::from_node(
                node,
                context,
                vars,
                vars_array,
                scope_index,
                global_vars,
                logs,
            ),
            "patternMaybe" => Ok(Pattern::Maybe(Box::new(Maybe::maybe_from_node(
                node,
                context,
                vars,
                vars_array,
                scope_index,
                global_vars,
                logs,
            )?))),
            "patternAfter" => Ok(Pattern::After(Box::new(AfterCompiler::from_node(
                node,
                context,
                vars,
                vars_array,
                scope_index,
                global_vars,
                logs,
            )?))),
            "patternBefore" => Ok(Pattern::Before(Box::new(BeforeCompiler::from_node(
                node,
                context,
                vars,
                vars_array,
                scope_index,
                global_vars,
                logs,
            )?))),
            "patternContains" => Ok(Pattern::Contains(Box::new(ContainsCompiler::from_node(
                node,
                context,
                vars,
                vars_array,
                scope_index,
                global_vars,
                logs,
            )?))),
            "patternIncludes" => Ok(Pattern::Includes(Box::new(Includes::from_node(
                node,
                context,
                vars,
                vars_array,
                scope_index,
                global_vars,
                logs,
            )?))),
            "rewrite" => Ok(Pattern::Rewrite(Box::new(Rewrite::from_node(
                node,
                context,
                vars,
                vars_array,
                scope_index,
                global_vars,
                logs,
            )?))),
            "log" => Ok(Pattern::Log(Box::new(Log::from_node(
                node,
                context,
                vars,
                vars_array,
                scope_index,
                global_vars,
                logs,
            )?))),
            "range" => Ok(Pattern::Range(PRange::from_node(node, context.src)?)),
            "patternIfElse" => Ok(Pattern::If(Box::new(If::from_node(
                node,
                context,
                vars,
                vars_array,
                scope_index,
                global_vars,
                logs,
            )?))),
            "within" => Ok(Pattern::Within(Box::new(Within::from_node(
                node,
                context,
                vars,
                vars_array,
                scope_index,
                global_vars,
                logs,
            )?))),
            "bubble" => Ok(Pattern::Bubble(Box::new(BubbleCompiler::from_node(
                node,
                context,
                vars,
                vars_array,
                scope_index,
                global_vars,
                logs,
            )?))),
            "some" => Ok(Pattern::Some(Box::new(Some::from_node(
                node,
                context,
                vars,
                vars_array,
                scope_index,
                global_vars,
                logs,
            )?))),
            "every" => Ok(Pattern::Every(Box::new(EveryCompiler::from_node(
                node,
                context,
                vars,
                vars_array,
                scope_index,
                global_vars,
                logs,
            )?))),
            "nodeLike" => Call::from_node(
                node,
                context,
                vars,
                vars_array,
                scope_index,
                global_vars,
                is_rhs,
                logs,
            ),
            "list" => Ok(Pattern::List(Box::new(List::from_node(
                node,
                context,
                vars,
                vars_array,
                scope_index,
                global_vars,
                is_rhs,
                logs,
            )?))),
            "listIndex" => Ok(Pattern::ListIndex(Box::new(ListIndex::from_node(
                node,
                context,
                vars,
                vars_array,
                scope_index,
                global_vars,
                logs,
            )?))),
            "map" => Ok(Pattern::Map(Box::new(GritMap::from_node(
                node,
                context,
                vars,
                vars_array,
                scope_index,
                global_vars,
                is_rhs,
                logs,
            )?))),
            "mapAccessor" => Ok(Pattern::Accessor(Box::new(AccessorCompiler::from_node(
                node,
                context,
                vars,
                vars_array,
                scope_index,
                global_vars,
                logs,
            )?))),
            "dot" => Ok(Pattern::Dynamic(DynamicPattern::Snippet(DynamicSnippet {
                parts: vec![DynamicSnippetPart::String("".to_string())],
            }))),
            "dotdotdot" => Ok(Pattern::Dots),
            "underscore" => Ok(Pattern::Underscore),
            "regexPattern" => RegexPattern::from_node(
                node,
                context,
                vars,
                global_vars,
                vars_array,
                scope_index,
                context.lang,
                is_rhs,
                logs,
            ),
            "variable" => Ok(Pattern::Variable(Variable::from_node(
                node,
                context.file,
                context.src,
                vars,
                global_vars,
                vars_array,
                scope_index,
            )?)),
            "codeSnippet" => CodeSnippet::from_node(
                node,
                context.file,
                context.src,
                vars,
                global_vars,
                vars_array,
                scope_index,
                context.lang,
                is_rhs,
            ),
            "like" => Ok(Pattern::Like(Box::new(Like::from_node(
                node,
                context,
                vars,
                vars_array,
                scope_index,
                global_vars,
                logs,
            )?))),
            "undefined" => Ok(Pattern::Undefined),
            "top" => Ok(Pattern::Top),
            "bottom" => Ok(Pattern::Bottom),
            "intConstant" => Ok(Pattern::IntConstant(IntConstant::from_node(
                node,
                context.src,
            )?)),
            "sequential" => Ok(Pattern::Sequential(Sequential::from_node(
                node,
                context,
                vars,
                vars_array,
                scope_index,
                global_vars,
                logs,
            )?)),
            "files" => Ok(Pattern::Sequential(Sequential::from_files_node(
                node,
                context,
                vars,
                vars_array,
                scope_index,
                global_vars,
                logs,
            )?)),
            "doubleConstant" => Ok(Pattern::FloatConstant(FloatConstant::from_node(
                node,
                context.src,
            )?)),
            "booleanConstant" => Ok(Pattern::BooleanConstant(BooleanConstant::from_node(
                node,
                context.src,
            )?)),
            "stringConstant" => Ok(Pattern::StringConstant(StringConstant::from_node(
                node,
                context.src,
            )?)),
            _ => bail!("unknown pattern kind: {}", kind),
        }
    }
}

impl Name for Pattern {
    fn name(&self) -> &'static str {
        match self {
            Pattern::ASTNode(ast_node) => ast_node.name(),
            Pattern::Some(some) => some.name(),
            Pattern::Every(every) => every.name(),
            Pattern::List(nodes) => nodes.name(),
            Pattern::ListIndex(index) => index.name(),
            Pattern::Map(map) => map.name(),
            Pattern::Accessor(accessor) => accessor.name(),
            Pattern::Call(pattern_call) => pattern_call.name(),
            Pattern::Regex(regex) => regex.name(),
            Pattern::File(_pattern_call) => "FILE_PATTERN",
            Pattern::Files(_) => "MULTIFILE",
            Pattern::Bubble(pattern_call) => pattern_call.name(),
            Pattern::Limit(limit) => limit.name(),
            Pattern::CallBuiltIn(built_in) => built_in.name(),
            Pattern::CallFunction(call_function) => call_function.name(),
            Pattern::CallForeignFunction(call_function) => call_function.name(),
            Pattern::Assignment(assignment) => assignment.name(),
            Pattern::Accumulate(accumulate) => accumulate.name(),
            Pattern::StringConstant(string_constant) => string_constant.name(),
            Pattern::AstLeafNode(leaf_node) => leaf_node.name(),
            Pattern::IntConstant(int_constant) => int_constant.name(),
            Pattern::FloatConstant(double_constant) => double_constant.name(),
            Pattern::BooleanConstant(boolean_constant) => boolean_constant.name(),
            Pattern::Variable(variable) => variable.name(),
            Pattern::Add(add) => add.name(),
            Pattern::Subtract(subtract) => subtract.name(),
            Pattern::Multiply(multiply) => multiply.name(),
            Pattern::Divide(divide) => divide.name(),
            Pattern::Modulo(modulo) => modulo.name(),
            Pattern::And(and) => and.name(),
            Pattern::Or(or) => or.name(),
            Pattern::Maybe(maybe) => maybe.name(),
            Pattern::Any(any) => any.name(),
            Pattern::CodeSnippet(code_snippet) => code_snippet.name(),
            Pattern::Rewrite(rewrite) => rewrite.name(),
            Pattern::Log(log) => log.name(),
            Pattern::Range(range) => range.name(),
            Pattern::Contains(contains) => contains.name(),
            Pattern::Includes(includes) => includes.name(),
            Pattern::Within(within) => within.name(),
            Pattern::After(after) => after.name(),
            Pattern::Before(before) => before.name(),
            Pattern::Where(where_) => where_.name(),
            Pattern::Undefined => "UNDEFINED",
            Pattern::Top => "TOP",
            Pattern::Underscore => "UNDERSCORE",
            Pattern::Bottom => "BOTTOM",
            Pattern::Not(not) => not.name(),
            Pattern::If(if_) => if_.name(),
            Pattern::Dots => "DOTS",
            Pattern::Dynamic(dynamic_pattern) => dynamic_pattern.name(),
            Pattern::Sequential(sequential) => sequential.name(),
            Pattern::Like(like) => like.name(),
        }
    }
}

impl Matcher for Pattern {
    fn execute<'a>(
        &'a self,
        binding: &ResolvedPattern<'a>,
        state: &mut State<'a>,
        context: &'a impl Context,
        logs: &mut AnalysisLogs,
    ) -> Result<bool> {
        if let ResolvedPattern::File(file) = &binding {
            state.bindings[GLOBAL_VARS_SCOPE_INDEX].back_mut().unwrap()[FILENAME_INDEX].value =
                Some(file.name(&state.files));
            state.bindings[GLOBAL_VARS_SCOPE_INDEX].back_mut().unwrap()[ABSOLUTE_PATH_INDEX]
                .value = Some(file.absolute_path(&state.files)?);
            state.bindings[GLOBAL_VARS_SCOPE_INDEX].back_mut().unwrap()[PROGRAM_INDEX].value =
                Some(file.binding(&state.files));
        }

        match self {
            Pattern::ASTNode(ast_node) => ast_node.execute(binding, state, context, logs),
            Pattern::Some(some) => some.execute(binding, state, context, logs),
            Pattern::Every(every) => every.execute(binding, state, context, logs),
            Pattern::List(patterns) => patterns.execute(binding, state, context, logs),
            Pattern::ListIndex(index) => index.execute(binding, state, context, logs),
            Pattern::Map(map) => map.execute(binding, state, context, logs),
            Pattern::Accessor(accessor) => accessor.execute(binding, state, context, logs),
            Pattern::Files(files) => files.execute(binding, state, context, logs),
            Pattern::Call(pattern_call) => pattern_call.execute(binding, state, context, logs),
            Pattern::Regex(regex) => regex.execute(binding, state, context, logs),
            Pattern::File(file_pattern) => file_pattern.execute(binding, state, context, logs),
            Pattern::Bubble(pattern_call) => pattern_call.execute(binding, state, context, logs),
            Pattern::Limit(limit) => limit.execute(binding, state, context, logs),
            Pattern::CallBuiltIn(_) => bail!("CallBuiltIn cannot be executed at the moment"),
            Pattern::CallFunction(_) => {
                bail!("CallFunction cannot be executed at the moment")
            }
            Pattern::CallForeignFunction(_) => {
                bail!("CallForeignFunction cannot be executed at the moment")
            }
            Pattern::Assignment(assignment) => assignment.execute(binding, state, context, logs),
            Pattern::Accumulate(accumulate) => accumulate.execute(binding, state, context, logs),
            Pattern::StringConstant(string_constant) => {
                string_constant.execute(binding, state, context, logs)
            }
            Pattern::AstLeafNode(leaf_node) => leaf_node.execute(binding, state, context, logs),
            Pattern::IntConstant(int_constant) => {
                int_constant.execute(binding, state, context, logs)
            }
            Pattern::FloatConstant(double_constant) => {
                double_constant.execute(binding, state, context, logs)
            }
            Pattern::BooleanConstant(boolean_constant) => {
                boolean_constant.execute(binding, state, context, logs)
            }
            Pattern::Variable(variable) => variable.execute(binding, state, context, logs),
            Pattern::Add(add) => add.execute(binding, state, context, logs),
            Pattern::Subtract(subtract) => subtract.execute(binding, state, context, logs),
            Pattern::Multiply(multiply) => multiply.execute(binding, state, context, logs),
            Pattern::Divide(divide) => divide.execute(binding, state, context, logs),
            Pattern::Modulo(modulo) => modulo.execute(binding, state, context, logs),
            Pattern::And(and) => and.execute(binding, state, context, logs),
            Pattern::Or(or) => or.execute(binding, state, context, logs),
            Pattern::Maybe(maybe) => maybe.execute(binding, state, context, logs),
            Pattern::Any(any) => any.execute(binding, state, context, logs),
            Pattern::CodeSnippet(code_snippet) => {
                code_snippet.execute(binding, state, context, logs)
            }
            Pattern::Rewrite(rewrite) => rewrite.execute(binding, state, context, logs),
            Pattern::Log(log) => log.execute(binding, state, context, logs),
            Pattern::Range(range) => range.execute(binding, state, context, logs),
            Pattern::Contains(contains) => contains.execute(binding, state, context, logs),
            Pattern::Includes(includes) => includes.execute(binding, state, context, logs),
            Pattern::Within(within) => within.execute(binding, state, context, logs),
            Pattern::After(after) => after.execute(binding, state, context, logs),
            Pattern::Before(before) => before.execute(binding, state, context, logs),
            Pattern::Where(where_) => where_.execute(binding, state, context, logs),
            Pattern::Undefined => Undefined::execute(binding, state, context, logs),
            Pattern::Top => Ok(true),
            Pattern::Underscore => Ok(true),
            Pattern::Bottom => Ok(false),
            Pattern::Not(not) => not.execute(binding, state, context, logs),
            Pattern::If(if_) => if_.execute(binding, state, context, logs),
            Pattern::Dots => bail!("Dots should only be directly within a list pattern."),
            Pattern::Dynamic(pattern) => pattern.execute(binding, state, context, logs),
            Pattern::Sequential(sequential) => sequential.execute(binding, state, context, logs),
            Pattern::Like(like) => like.execute(binding, state, context, logs),
        }
    }
}<|MERGE_RESOLUTION|>--- conflicted
+++ resolved
@@ -57,13 +57,9 @@
         accessor_compiler::AccessorCompiler, accumulate_compiler::AccumulateCompiler,
         add_compiler::AddCompiler, after_compiler::AfterCompiler, and_compiler::AndCompiler,
         any_compiler::AnyCompiler, assignment_compiler::AssignmentCompiler,
-<<<<<<< HEAD
         before_compiler::BeforeCompiler, bubble_compiler::BubbleCompiler,
-        contains_compiler::ContainsCompiler, CompilationContext, NodeCompiler,
-=======
-        divide_compiler::DivideCompiler, every_compiler::EveryCompiler, CompilationContext,
-        NodeCompiler,
->>>>>>> dbc1b26f
+        contains_compiler::ContainsCompiler, divide_compiler::DivideCompiler,
+        every_compiler::EveryCompiler, CompilationContext, NodeCompiler,
     },
 };
 use anyhow::{anyhow, bail, Result};
