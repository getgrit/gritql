use super::{
    accessor::Accessor,
    accumulate::Accumulate,
    add::Add,
    after::After,
    and::And,
    any::Any,
    assignment::Assignment,
    ast_node::ASTNode,
    before::Before,
    boolean_constant::BooleanConstant,
    bubble::Bubble,
    built_in_functions::CallBuiltIn,
    call::Call,
    code_snippet::CodeSnippet,
    constants::{ABSOLUTE_PATH_INDEX, FILENAME_INDEX, GLOBAL_VARS_SCOPE_INDEX, PROGRAM_INDEX},
    contains::Contains,
    divide::Divide,
    dynamic_snippet::{DynamicPattern, DynamicSnippet, DynamicSnippetPart},
    every::Every,
    file_pattern::FilePattern,
    files::Files,
    float_constant::FloatConstant,
    functions::{CallForeignFunction, CallFunction},
    includes::Includes,
    int_constant::IntConstant,
    like::Like,
    limit::Limit,
    list::List,
    list_index::ListIndex,
    log::Log,
    map::GritMap,
    maybe::Maybe,
    modulo::Modulo,
    multiply::Multiply,
    not::Not,
    or::Or,
    r#if::If,
    r#where::Where,
    range::Range as PRange,
    regex::{RegexLike, RegexPattern},
    register_variable,
    resolved_pattern::ResolvedPattern,
    rewrite::Rewrite,
    sequential::Sequential,
    some::Some,
    string_constant::{AstLeafNode, StringConstant},
    subtract::Subtract,
    undefined::Undefined,
    variable::{is_reserved_metavariable, Variable, VariableSourceLocations},
    within::Within,
    Node, State,
};
use crate::{
    context::Context,
    pattern_compiler::{
<<<<<<< HEAD
        accessor_compiler::AccessorCompiler, before_compiler::BeforeCompiler,
        bubble_compiler::BubbleCompiler, CompilationContext, NodeCompiler,
=======
        accessor_compiler::AccessorCompiler, accumulate_compiler::AccumulateCompiler,
        add_compiler::AddCompiler, after_compiler::AfterCompiler, and_compiler::AndCompiler,
        any_compiler::AnyCompiler, assignment_compiler::AssignmentCompiler, CompilationContext,
        NodeCompiler,
>>>>>>> 95bb648a
    },
};
use anyhow::{anyhow, bail, Result};
use core::fmt::Debug;
use grit_util::{traverse, Order};
use marzano_language::language::{Field, GritMetaValue};
use marzano_language::{language::Language, language::SnippetNode};
use marzano_util::analysis_logs::AnalysisLogs;
use marzano_util::cursor_wrapper::CursorWrapper;
use marzano_util::position::{char_index_to_byte_index, Position, Range};
use regex::Match;
use std::collections::{BTreeMap, HashMap};

pub(crate) trait Matcher: Debug {
    // it is important that any implementors of Pattern
    // do not compute-expensive things in execute
    // it should be stored somewhere in the struct of the implementor
    fn execute<'a>(
        &'a self,
        binding: &ResolvedPattern<'a>,
        state: &mut State<'a>,
        context: &'a impl Context,
        logs: &mut AnalysisLogs,
    ) -> Result<bool>;

    // for the future:
    // we could speed up computation by filtering on the sort of pattern
    // here, &SortFormula is a propositional-logic formula over sorts
    // fn sort(&self) -> SortFormula;
}

pub trait Name {
    fn name(&self) -> &'static str;
}

#[derive(Debug, Clone)]
pub enum Pattern {
    ASTNode(Box<ASTNode>),
    List(Box<List>),
    ListIndex(Box<ListIndex>),
    Map(Box<GritMap>),
    Accessor(Box<Accessor>),
    Call(Box<Call>),
    Regex(Box<RegexPattern>),
    File(Box<FilePattern>),
    Files(Box<Files>),
    Bubble(Box<Bubble>),
    Limit(Box<Limit>),
    CallBuiltIn(Box<CallBuiltIn>),
    CallFunction(Box<CallFunction>),
    CallForeignFunction(Box<CallForeignFunction>),
    Assignment(Box<Assignment>),
    Accumulate(Box<Accumulate>),
    And(Box<And>),
    Or(Box<Or>),
    Maybe(Box<Maybe>),
    Any(Box<Any>),
    Not(Box<Not>),
    If(Box<If>),
    Undefined,
    Top,
    Bottom,
    // differentiated from top for debugging purposes.
    Underscore,
    StringConstant(StringConstant),
    AstLeafNode(AstLeafNode),
    IntConstant(IntConstant),
    FloatConstant(FloatConstant),
    BooleanConstant(BooleanConstant),
    Dynamic(DynamicPattern),
    CodeSnippet(CodeSnippet),
    Variable(Variable),
    Rewrite(Box<Rewrite>),
    Log(Box<Log>),
    Range(PRange),
    Contains(Box<Contains>),
    Includes(Box<Includes>),
    Within(Box<Within>),
    After(Box<After>),
    Before(Box<Before>),
    Where(Box<Where>),
    Some(Box<Some>),
    Every(Box<Every>),
    Add(Box<Add>),
    Subtract(Box<Subtract>),
    Multiply(Box<Multiply>),
    Divide(Box<Divide>),
    Modulo(Box<Modulo>),
    Dots,
    Sequential(Sequential),
    Like(Box<Like>),
}

fn is_metavariable(node: &Node, lang: &impl Language, text: &[u8]) -> bool {
    node.is_named()
        && (node.kind_id() == lang.metavariable_sort()
            || (lang
                .alternate_metavariable_kinds()
                .contains(&node.kind().as_ref())
                && lang
                    .exact_replaced_variable_regex()
                    .is_match(node.utf8_text(text).as_ref().unwrap())))
}

enum SnippetValues {
    Dots,
    Underscore,
    Variable(Variable),
}

impl From<SnippetValues> for Pattern {
    fn from(value: SnippetValues) -> Self {
        match value {
            SnippetValues::Dots => Pattern::Dots,
            SnippetValues::Underscore => Pattern::Underscore,
            SnippetValues::Variable(v) => Pattern::Variable(v),
        }
    }
}

#[allow(clippy::too_many_arguments)]
fn text_to_var(
    name: &str,
    range: Range,
    context_range: Range,
    file: &str,
    lang: &impl Language,
    range_map: &HashMap<Range, Range>,
    vars: &mut BTreeMap<String, usize>,
    global_vars: &mut BTreeMap<String, usize>,
    vars_array: &mut [Vec<VariableSourceLocations>],
    scope_index: usize,
) -> Result<SnippetValues> {
    let name = lang
        .snippet_metavariable_to_grit_metavariable(name)
        .ok_or_else(|| anyhow!("metavariable |{}| not found in snippet", name))?;
    match name {
        GritMetaValue::Dots => Ok(SnippetValues::Dots),
        GritMetaValue::Underscore => Ok(SnippetValues::Underscore),
        GritMetaValue::Variable(name) => {
            let range = range_map.get(&range).ok_or_else(|| {
                anyhow!(
                    "{} not found in map {:?}",
                    range.abbreviated_debug(),
                    range_map
                        .keys()
                        .map(|k| k.abbreviated_debug())
                        .collect::<Vec<_>>()
                )
            })?;
            let column_offset = if range.start.line == 1 {
                context_range.start.column
            } else {
                0
            };
            let start = Position {
                line: range.start.line + context_range.start.line - 1,
                column: range.start.column + column_offset - 1,
            };
            let end = Position {
                line: range.end.line + context_range.start.line - 1,
                column: range.end.column + column_offset - 1,
            };
            let range = Range::new(
                start,
                end,
                range.start_byte + context_range.start_byte,
                range.end_byte + context_range.start_byte,
            );
            let var = register_variable(
                &name,
                file,
                range,
                vars,
                global_vars,
                vars_array,
                scope_index,
            )?;
            Ok(SnippetValues::Variable(var))
        }
    }
}

#[allow(clippy::too_many_arguments)]
fn metavariable_descendent(
    node: &Node,
    context_range: Range,
    file: &str,
    text: &[u8],
    lang: &impl Language,
    range_map: &HashMap<Range, Range>,
    vars: &mut BTreeMap<String, usize>,
    global_vars: &mut BTreeMap<String, usize>,
    vars_array: &mut [Vec<VariableSourceLocations>],
    scope_index: usize,
    is_rhs: bool,
) -> Result<Option<Pattern>> {
    let mut cursor = node.walk();
    loop {
        let node = cursor.node();
        if is_metavariable(&node, lang, text) {
            let name = node.utf8_text(text)?;
            if is_reserved_metavariable(name.trim(), Some(lang)) && !is_rhs {
                bail!("{} is a reserved metavariable name. For more information, check out the docs at https://docs.grit.io/language/patterns#metavariables.", name.trim_start_matches(lang.metavariable_prefix_substitute()));
            }
            let range: Range = node.range().into();
            return text_to_var(
                &name,
                range,
                context_range,
                file,
                lang,
                range_map,
                vars,
                global_vars,
                vars_array,
                scope_index,
            )
            .map(|s| Some(s.into()));
        }
        if node.child_count() == 1 {
            cursor.goto_first_child();
        } else {
            return Ok(None);
        }
    }
}

// Transform a regex match range into a range in the original text
#[cfg(not(target_arch = "wasm32"))]
fn derive_range(text: &str, m: Match) -> Range {
    make_regex_match_range(text, m)
}

#[cfg(target_arch = "wasm32")]
fn derive_range(text: &str, m: Match) -> Range {
    let byte_range = make_regex_match_range(text, m);
    byte_range.byte_range_to_char_range(text)
}

fn make_regex_match_range(text: &str, m: Match) -> Range {
    let start = Position::from_byte_index(text, None, m.start() as u32);
    let end = Position::from_byte_index(text, None, m.end() as u32);
    Range::new(start, end, m.start() as u32, m.end() as u32)
}

fn node_sub_variables(node: Node, lang: &impl Language, text: &str) -> Vec<Range> {
    let mut ranges = vec![];
    if node.named_child_count() > 0 {
        return ranges;
    }
    let variable_regex = lang.replaced_metavariable_regex();
    for m in variable_regex.find_iter(text) {
        let var_range = derive_range(text, m);
        let start_byte = node.start_byte();
        let end_byte = node.end_byte();
        if var_range.start_byte >= start_byte && var_range.end_byte <= end_byte {
            ranges.push(var_range);
        }
    }
    ranges
}

fn metavariable_ranges(node: &Node, lang: &impl Language, text: &str) -> Vec<Range> {
    let cursor = node.walk();
    traverse(CursorWrapper::new(cursor, text), Order::Pre)
        .flat_map(|n| {
            if is_metavariable(&n.node, lang, text.as_bytes()) {
                let range: Range = n.node.range().into();
                vec![range]
            } else {
                node_sub_variables(n.node, lang, text)
            }
        })
        .collect()
}

// assumes that metavariable substitute is 1 byte larger than the original. eg.
// len(µ) = 2 bytes, len($) = 1 byte
fn metavariable_range_mapping(
    mut ranges: Vec<Range>,
    snippet_offset: u32,
) -> HashMap<Range, Range> {
    // assumes metavariable ranges do not enclose one another
    ranges.sort_by_key(|r| r.start_byte);
    let mut byte_offset = snippet_offset;
    let mut column_offset = 0;
    let mut last_row = 0;
    let mut map = HashMap::new();
    for range in ranges.into_iter() {
        let new_row = range.start.line;
        if new_row != last_row {
            column_offset = if new_row == 1 { snippet_offset } else { 0 };
            last_row = new_row;
        }
        let start = Position::new(new_row, range.start.column - column_offset);
        let start_byte = range.start_byte - byte_offset;
        if !cfg!(target_arch = "wasm32") {
            byte_offset += 1;
            column_offset += 1;
        }
        let end = Position::new(new_row, range.end.column - column_offset);
        let end_byte = range.end_byte - byte_offset;
        let new_range = Range::new(start, end, start_byte, end_byte);
        map.insert(range, new_range);
    }
    map
}

#[allow(clippy::too_many_arguments)]
fn implicit_metavariable_regex(
    node: &Node,
    context_range: Range,
    file: &str,
    text: &[u8],
    lang: &impl Language,
    range_map: &HashMap<Range, Range>,
    vars: &mut BTreeMap<String, usize>,
    global_vars: &mut BTreeMap<String, usize>,
    vars_array: &mut [Vec<VariableSourceLocations>],
    scope_index: usize,
) -> Result<Option<RegexPattern>> {
    let range: Range = node.range().into();
    let text = String::from_utf8(text.to_vec())?;
    let offset = range.start_byte;
    let mut last = if cfg!(target_arch = "wasm32") {
        char_index_to_byte_index(offset, &text)
    } else {
        offset
    };
    let mut regex_string = String::new();
    let mut variables: Vec<Variable> = vec![];
    let capture_string = "(.*)";
    let uncapture_string = ".*";
    let variable_regex = lang.replaced_metavariable_regex();
    for m in variable_regex.find_iter(&text) {
        if last > m.start() as u32 {
            continue;
        }
        regex_string.push_str(&regex::escape(&text[last as usize..m.start()]));
        let range = derive_range(&text, m);
        last = if cfg!(target_arch = "wasm32") {
            char_index_to_byte_index(range.end_byte, &text)
        } else {
            range.end_byte
        };
        let name = m.as_str();
        let variable = text_to_var(
            name,
            range,
            context_range,
            file,
            lang,
            range_map,
            vars,
            global_vars,
            vars_array,
            scope_index,
        )?;
        match variable {
            SnippetValues::Dots => return Ok(None),
            SnippetValues::Underscore => regex_string.push_str(uncapture_string),
            SnippetValues::Variable(var) => {
                regex_string.push_str(capture_string);
                variables.push(var);
            }
        }
    }
    if last < range.end_byte {
        regex_string.push_str(&regex::escape(
            &text[last as usize..range.end_byte as usize],
        ));
    }
    let regex = regex_string.to_string();
    let regex = RegexLike::Regex(regex);
    Ok(Some(RegexPattern::new(regex, variables)))
}

impl Pattern {
    // for now nested fields are always AssocNode
    // todo leaf nodes should be string literals for now.

    // BUG: TOP FUNCTION SHOULD CHECK THAT WE DO NOT RETURN TrimmedStringConstant
    // it should wrap TrimmedStringConstant in the appropriate ASTNode
    // cannot fix yet as other code relies on this bug
    #[allow(clippy::too_many_arguments)]
    pub(crate) fn from_snippet_node<L>(
        node: SnippetNode,
        context_range: Range,
        file: &str,
        lang: &L,
        vars: &mut BTreeMap<String, usize>,
        global_vars: &mut BTreeMap<String, usize>,
        vars_array: &mut Vec<Vec<VariableSourceLocations>>,
        scope_index: usize,
        is_rhs: bool,
    ) -> Result<Self>
    where
        L: Language,
    {
        let context = node.context;
        let snippet_start = node.node.start_byte();
        let node = node.node;
        let ranges = metavariable_ranges(&node, lang, &context);
        let range_map = metavariable_range_mapping(ranges, snippet_start);
        #[allow(clippy::too_many_arguments)]
        fn node_to_astnode<L>(
            node: Node,
            context_range: Range,
            file: &str,
            text: &[u8],
            lang: &L,
            range_map: &HashMap<Range, Range>,
            vars: &mut BTreeMap<String, usize>,
            global_vars: &mut BTreeMap<String, usize>,
            vars_array: &mut Vec<Vec<VariableSourceLocations>>,
            scope_index: usize,
            is_rhs: bool,
        ) -> Result<Pattern>
        where
            L: Language,
        {
            let sort = node.kind_id();
            // probably safe to assume node is named, but just in case
            // maybe doesn't even matter, but is what I expect,
            // make this ann assertion?
            let node_types = lang.node_types();
            let metavariable = metavariable_descendent(
                &node,
                context_range,
                file,
                text,
                lang,
                range_map,
                vars,
                global_vars,
                vars_array,
                scope_index,
                is_rhs,
            )?;
            if let Some(metavariable) = metavariable {
                return Ok(metavariable);
            }
            if node_types[sort as usize].is_empty() {
                let content = node.utf8_text(text)?;
                if (node.named_child_count() == 0)
                    && lang.replaced_metavariable_regex().is_match(&content)
                {
                    let regex = implicit_metavariable_regex(
                        &node,
                        context_range,
                        file,
                        text,
                        lang,
                        range_map,
                        vars,
                        global_vars,
                        vars_array,
                        scope_index,
                    )?;
                    if let Some(regex) = regex {
                        return Ok(Pattern::Regex(Box::new(regex)));
                    }
                }
                return Ok(Pattern::AstLeafNode(AstLeafNode::new(
                    sort, &content, lang,
                )?));
            }
            let fields: &Vec<Field> = &node_types[sort as usize];
            let args =
                fields
                    .iter()
                    .filter(|field| {
                        // Ordinarily, we want to match on all possible fields, including the absence of nodes within a field.
                        // e.g., `func_call()` should not match `func_call(arg)`, however, sometimes we want to allow people to
                        // save some boilerplate and by default match a node even if a field is present in the code but not
                        // in the snippet. e.g.,
                        // `func name(args) {}` will match `async name(args) {}` because async is an optional_empty_field for tsx.
                        // To explicitly only match synchronous functions, you could write:
                        // `$async func name(args)` where $async <: .
                        !((node.child_by_field_id(field.id()).is_none() && lang.optional_empty_field_compilation(sort, field.id()))
                        // we wanted to be able to match on the presence of parentheses in an arrow function manually
                        // using ast_node syntax, but we wanted snippets to match regardless of weather or not the
                        // parenthesis are present, so we made the parenthesis a  named node within a field, but
                        // added then to this list so that they wont be compiled. fields in this list are
                        // destinguished by fields in the above list in that they will NEVER prevent a match
                        // while fields in the above list wont prevent a match if they are absent in the snippet,
                        // but they will prevent a match if present in the snippet, and not present in the target
                        // file.
                        // in react to hooks we manually match the parenthesis like so:
                        // arrow_function(parameters=$props, $body, $parenthesis) where {
                        //     $props <: contains or { `props`, `inputProps` },
                        //     $body <: not contains `props`,
                        //     if ($parenthesis <: .) {
                        //         $props => `()`
                        //     } else {
                        //         $props => .
                        //     }
                        // }
                        || lang.skip_snippet_compilation_of_field(sort, field.id()))
                    })
                    .map(|field| {
                        let field_id = field.id();
                        let mut cursor = node.walk();
                        let mut nodes_list = node
                            .children_by_field_id(field_id, &mut cursor)
                            .filter(|n| n.is_named())
                            .map(|n| {
                                node_to_astnode(
                                    n,
                                    context_range,
                                    file,
                                    text,
                                    lang,
                                    range_map,
                                    vars,
                                    global_vars,
                                    vars_array,
                                    scope_index,
                                    is_rhs,
                                )
                            })
                            .collect::<Result<Vec<Pattern>>>()?;
                        if !field.multiple() {
                            return Ok((
                                field_id,
                                false,
                                nodes_list.pop().unwrap_or(Pattern::Dynamic(
                                    DynamicPattern::Snippet(DynamicSnippet {
                                        parts: vec![DynamicSnippetPart::String("".to_string())],
                                    }),
                                )),
                            ));
                        }
                        if nodes_list.len() == 1
                            && matches!(
                                nodes_list.first(),
                                Some(Pattern::Variable(_)) | Some(Pattern::Underscore)
                            )
                        {
                            return Ok((field_id, true, nodes_list.pop().unwrap()));
                        }
                        Ok((
                            field_id,
                            true,
                            Pattern::List(Box::new(List::new(nodes_list))),
                        ))
                    })
                    .collect::<Result<Vec<(u16, bool, Pattern)>>>()?;
            Ok(Pattern::ASTNode(Box::new(ASTNode { sort, args })))
        }
        node_to_astnode(
            node,
            context_range,
            file,
            context.as_bytes(),
            lang,
            &range_map,
            vars,
            global_vars,
            vars_array,
            scope_index,
            is_rhs,
        )
    }

    // todo this should return a cow, but currently can't figure out lifetimes
    pub fn text<'a>(
        &'a self,
        state: &mut State<'a>,
        context: &'a impl Context,
        logs: &mut AnalysisLogs,
    ) -> Result<String> {
        Ok(ResolvedPattern::from_pattern(self, state, context, logs)?
            .text(&state.files)?
            .to_string())
    }

    pub(crate) fn float<'a>(
        &'a self,
        state: &mut State<'a>,
        context: &'a impl Context,
        logs: &mut AnalysisLogs,
    ) -> Result<f64> {
        ResolvedPattern::from_pattern(self, state, context, logs)?.float(&state.files)
    }

    // use a struct
    #[allow(clippy::too_many_arguments)]
    pub(crate) fn from_node(
        node: &Node,
        context: &CompilationContext,
        vars: &mut BTreeMap<String, usize>,
        vars_array: &mut Vec<Vec<VariableSourceLocations>>,
        scope_index: usize,
        global_vars: &mut BTreeMap<String, usize>,
        is_rhs: bool,
        logs: &mut AnalysisLogs,
    ) -> Result<Self> {
        let kind = node.kind();
        match kind.as_ref() {
            "mulOperation" => Ok(Pattern::Multiply(Box::new(Multiply::from_node(
                node,
                context,
                vars,
                vars_array,
                scope_index,
                global_vars,
                logs,
            )?))),
            "divOperation" => Ok(Pattern::Divide(Box::new(Divide::from_node(
                node,
                context,
                vars,
                vars_array,
                scope_index,
                global_vars,
                logs,
            )?))),
            "modOperation" => Ok(Pattern::Modulo(Box::new(Modulo::from_node(
                node,
                context,
                vars,
                vars_array,
                scope_index,
                global_vars,
                logs,
            )?))),
            "addOperation" => Ok(Pattern::Add(Box::new(AddCompiler::from_node(
                node,
                context,
                vars,
                vars_array,
                scope_index,
                global_vars,
                logs,
            )?))),
            "subOperation" => Ok(Pattern::Subtract(Box::new(Subtract::from_node(
                node,
                context,
                vars,
                vars_array,
                scope_index,
                global_vars,
                logs,
            )?))),
            "patternAs" => Ok(Pattern::Where(Box::new(Where::as_from_node(
                node,
                context,
                vars,
                vars_array,
                scope_index,
                global_vars,
                logs,
            )?))),
            "patternLimit" => Limit::from_node(
                node,
                context,
                vars,
                vars_array,
                scope_index,
                global_vars,
                logs,
            ),
            "assignmentAsPattern" => Ok(Pattern::Assignment(Box::new(
                AssignmentCompiler::from_node(
                    node,
                    context,
                    vars,
                    vars_array,
                    scope_index,
                    global_vars,
                    logs,
                )?,
            ))),
            "patternAccumulate" => Ok(Pattern::Accumulate(Box::new(
                AccumulateCompiler::from_node(
                    node,
                    context,
                    vars,
                    vars_array,
                    scope_index,
                    global_vars,
                    logs,
                )?,
            ))),
            "patternWhere" => Ok(Pattern::Where(Box::new(Where::from_node(
                node,
                context,
                vars,
                vars_array,
                scope_index,
                global_vars,
                logs,
            )?))),
            "patternNot" => Ok(Pattern::Not(Box::new(Not::from_node(
                node,
                context,
                vars,
                vars_array,
                scope_index,
                global_vars,
                logs,
            )?))),
            "patternOr" => Or::from_node(
                node,
                context,
                vars,
                vars_array,
                scope_index,
                global_vars,
                logs,
            ),
            "patternAnd" => AndCompiler::from_node(
                node,
                context,
                vars,
                vars_array,
                scope_index,
                global_vars,
                logs,
            ),
            "patternAny" => AnyCompiler::from_node(
                node,
                context,
                vars,
                vars_array,
                scope_index,
                global_vars,
                logs,
            ),
            "patternMaybe" => Ok(Pattern::Maybe(Box::new(Maybe::maybe_from_node(
                node,
                context,
                vars,
                vars_array,
                scope_index,
                global_vars,
                logs,
            )?))),
            "patternAfter" => Ok(Pattern::After(Box::new(AfterCompiler::from_node(
                node,
                context,
                vars,
                vars_array,
                scope_index,
                global_vars,
                logs,
            )?))),
            "patternBefore" => Ok(Pattern::Before(Box::new(BeforeCompiler::from_node(
                node,
                context,
                vars,
                vars_array,
                scope_index,
                global_vars,
                logs,
            )?))),
            "patternContains" => Ok(Pattern::Contains(Box::new(Contains::from_node(
                node,
                context,
                vars,
                vars_array,
                scope_index,
                global_vars,
                logs,
            )?))),
            "patternIncludes" => Ok(Pattern::Includes(Box::new(Includes::from_node(
                node,
                context,
                vars,
                vars_array,
                scope_index,
                global_vars,
                logs,
            )?))),
            "rewrite" => Ok(Pattern::Rewrite(Box::new(Rewrite::from_node(
                node,
                context,
                vars,
                vars_array,
                scope_index,
                global_vars,
                logs,
            )?))),
            "log" => Ok(Pattern::Log(Box::new(Log::from_node(
                node,
                context,
                vars,
                vars_array,
                scope_index,
                global_vars,
                logs,
            )?))),
            "range" => Ok(Pattern::Range(PRange::from_node(node, context.src)?)),
            "patternIfElse" => Ok(Pattern::If(Box::new(If::from_node(
                node,
                context,
                vars,
                vars_array,
                scope_index,
                global_vars,
                logs,
            )?))),
            "within" => Ok(Pattern::Within(Box::new(Within::from_node(
                node,
                context,
                vars,
                vars_array,
                scope_index,
                global_vars,
                logs,
            )?))),
            "bubble" => Ok(Pattern::Bubble(Box::new(BubbleCompiler::from_node(
                node,
                context,
                vars,
                vars_array,
                scope_index,
                global_vars,
                logs,
            )?))),
            "some" => Ok(Pattern::Some(Box::new(Some::from_node(
                node,
                context,
                vars,
                vars_array,
                scope_index,
                global_vars,
                logs,
            )?))),
            "every" => Ok(Pattern::Every(Box::new(Every::from_node(
                node,
                context,
                vars,
                vars_array,
                scope_index,
                global_vars,
                logs,
            )?))),
            "nodeLike" => Call::from_node(
                node,
                context,
                vars,
                vars_array,
                scope_index,
                global_vars,
                is_rhs,
                logs,
            ),
            "list" => Ok(Pattern::List(Box::new(List::from_node(
                node,
                context,
                vars,
                vars_array,
                scope_index,
                global_vars,
                is_rhs,
                logs,
            )?))),
            "listIndex" => Ok(Pattern::ListIndex(Box::new(ListIndex::from_node(
                node,
                context,
                vars,
                vars_array,
                scope_index,
                global_vars,
                logs,
            )?))),
            "map" => Ok(Pattern::Map(Box::new(GritMap::from_node(
                node,
                context,
                vars,
                vars_array,
                scope_index,
                global_vars,
                is_rhs,
                logs,
            )?))),
            "mapAccessor" => Ok(Pattern::Accessor(Box::new(AccessorCompiler::from_node(
                node,
                context,
                vars,
                vars_array,
                scope_index,
                global_vars,
                logs,
            )?))),
            "dot" => Ok(Pattern::Dynamic(DynamicPattern::Snippet(DynamicSnippet {
                parts: vec![DynamicSnippetPart::String("".to_string())],
            }))),
            "dotdotdot" => Ok(Pattern::Dots),
            "underscore" => Ok(Pattern::Underscore),
            "regexPattern" => RegexPattern::from_node(
                node,
                context,
                vars,
                global_vars,
                vars_array,
                scope_index,
                context.lang,
                is_rhs,
                logs,
            ),
            "variable" => Ok(Pattern::Variable(Variable::from_node(
                node,
                context.file,
                context.src,
                vars,
                global_vars,
                vars_array,
                scope_index,
            )?)),
            "codeSnippet" => CodeSnippet::from_node(
                node,
                context.file,
                context.src,
                vars,
                global_vars,
                vars_array,
                scope_index,
                context.lang,
                is_rhs,
            ),
            "like" => Ok(Pattern::Like(Box::new(Like::from_node(
                node,
                context,
                vars,
                vars_array,
                scope_index,
                global_vars,
                logs,
            )?))),
            "undefined" => Ok(Pattern::Undefined),
            "top" => Ok(Pattern::Top),
            "bottom" => Ok(Pattern::Bottom),
            "intConstant" => Ok(Pattern::IntConstant(IntConstant::from_node(
                node,
                context.src,
            )?)),
            "sequential" => Ok(Pattern::Sequential(Sequential::from_node(
                node,
                context,
                vars,
                vars_array,
                scope_index,
                global_vars,
                logs,
            )?)),
            "files" => Ok(Pattern::Sequential(Sequential::from_files_node(
                node,
                context,
                vars,
                vars_array,
                scope_index,
                global_vars,
                logs,
            )?)),
            "doubleConstant" => Ok(Pattern::FloatConstant(FloatConstant::from_node(
                node,
                context.src,
            )?)),
            "booleanConstant" => Ok(Pattern::BooleanConstant(BooleanConstant::from_node(
                node,
                context.src,
            )?)),
            "stringConstant" => Ok(Pattern::StringConstant(StringConstant::from_node(
                node,
                context.src,
            )?)),
            _ => bail!("unknown pattern kind: {}", kind),
        }
    }
}

impl Name for Pattern {
    fn name(&self) -> &'static str {
        match self {
            Pattern::ASTNode(ast_node) => ast_node.name(),
            Pattern::Some(some) => some.name(),
            Pattern::Every(every) => every.name(),
            Pattern::List(nodes) => nodes.name(),
            Pattern::ListIndex(index) => index.name(),
            Pattern::Map(map) => map.name(),
            Pattern::Accessor(accessor) => accessor.name(),
            Pattern::Call(pattern_call) => pattern_call.name(),
            Pattern::Regex(regex) => regex.name(),
            Pattern::File(_pattern_call) => "FILE_PATTERN",
            Pattern::Files(_) => "MULTIFILE",
            Pattern::Bubble(pattern_call) => pattern_call.name(),
            Pattern::Limit(limit) => limit.name(),
            Pattern::CallBuiltIn(built_in) => built_in.name(),
            Pattern::CallFunction(call_function) => call_function.name(),
            Pattern::CallForeignFunction(call_function) => call_function.name(),
            Pattern::Assignment(assignment) => assignment.name(),
            Pattern::Accumulate(accumulate) => accumulate.name(),
            Pattern::StringConstant(string_constant) => string_constant.name(),
            Pattern::AstLeafNode(leaf_node) => leaf_node.name(),
            Pattern::IntConstant(int_constant) => int_constant.name(),
            Pattern::FloatConstant(double_constant) => double_constant.name(),
            Pattern::BooleanConstant(boolean_constant) => boolean_constant.name(),
            Pattern::Variable(variable) => variable.name(),
            Pattern::Add(add) => add.name(),
            Pattern::Subtract(subtract) => subtract.name(),
            Pattern::Multiply(multiply) => multiply.name(),
            Pattern::Divide(divide) => divide.name(),
            Pattern::Modulo(modulo) => modulo.name(),
            Pattern::And(and) => and.name(),
            Pattern::Or(or) => or.name(),
            Pattern::Maybe(maybe) => maybe.name(),
            Pattern::Any(any) => any.name(),
            Pattern::CodeSnippet(code_snippet) => code_snippet.name(),
            Pattern::Rewrite(rewrite) => rewrite.name(),
            Pattern::Log(log) => log.name(),
            Pattern::Range(range) => range.name(),
            Pattern::Contains(contains) => contains.name(),
            Pattern::Includes(includes) => includes.name(),
            Pattern::Within(within) => within.name(),
            Pattern::After(after) => after.name(),
            Pattern::Before(before) => before.name(),
            Pattern::Where(where_) => where_.name(),
            Pattern::Undefined => "UNDEFINED",
            Pattern::Top => "TOP",
            Pattern::Underscore => "UNDERSCORE",
            Pattern::Bottom => "BOTTOM",
            Pattern::Not(not) => not.name(),
            Pattern::If(if_) => if_.name(),
            Pattern::Dots => "DOTS",
            Pattern::Dynamic(dynamic_pattern) => dynamic_pattern.name(),
            Pattern::Sequential(sequential) => sequential.name(),
            Pattern::Like(like) => like.name(),
        }
    }
}

impl Matcher for Pattern {
    fn execute<'a>(
        &'a self,
        binding: &ResolvedPattern<'a>,
        state: &mut State<'a>,
        context: &'a impl Context,
        logs: &mut AnalysisLogs,
    ) -> Result<bool> {
        if let ResolvedPattern::File(file) = &binding {
            state.bindings[GLOBAL_VARS_SCOPE_INDEX].back_mut().unwrap()[FILENAME_INDEX].value =
                Some(file.name(&state.files));
            state.bindings[GLOBAL_VARS_SCOPE_INDEX].back_mut().unwrap()[ABSOLUTE_PATH_INDEX]
                .value = Some(file.absolute_path(&state.files)?);
            state.bindings[GLOBAL_VARS_SCOPE_INDEX].back_mut().unwrap()[PROGRAM_INDEX].value =
                Some(file.binding(&state.files));
        }

        match self {
            Pattern::ASTNode(ast_node) => ast_node.execute(binding, state, context, logs),
            Pattern::Some(some) => some.execute(binding, state, context, logs),
            Pattern::Every(every) => every.execute(binding, state, context, logs),
            Pattern::List(patterns) => patterns.execute(binding, state, context, logs),
            Pattern::ListIndex(index) => index.execute(binding, state, context, logs),
            Pattern::Map(map) => map.execute(binding, state, context, logs),
            Pattern::Accessor(accessor) => accessor.execute(binding, state, context, logs),
            Pattern::Files(files) => files.execute(binding, state, context, logs),
            Pattern::Call(pattern_call) => pattern_call.execute(binding, state, context, logs),
            Pattern::Regex(regex) => regex.execute(binding, state, context, logs),
            Pattern::File(file_pattern) => file_pattern.execute(binding, state, context, logs),
            Pattern::Bubble(pattern_call) => pattern_call.execute(binding, state, context, logs),
            Pattern::Limit(limit) => limit.execute(binding, state, context, logs),
            Pattern::CallBuiltIn(_) => bail!("CallBuiltIn cannot be executed at the moment"),
            Pattern::CallFunction(_) => {
                bail!("CallFunction cannot be executed at the moment")
            }
            Pattern::CallForeignFunction(_) => {
                bail!("CallForeignFunction cannot be executed at the moment")
            }
            Pattern::Assignment(assignment) => assignment.execute(binding, state, context, logs),
            Pattern::Accumulate(accumulate) => accumulate.execute(binding, state, context, logs),
            Pattern::StringConstant(string_constant) => {
                string_constant.execute(binding, state, context, logs)
            }
            Pattern::AstLeafNode(leaf_node) => leaf_node.execute(binding, state, context, logs),
            Pattern::IntConstant(int_constant) => {
                int_constant.execute(binding, state, context, logs)
            }
            Pattern::FloatConstant(double_constant) => {
                double_constant.execute(binding, state, context, logs)
            }
            Pattern::BooleanConstant(boolean_constant) => {
                boolean_constant.execute(binding, state, context, logs)
            }
            Pattern::Variable(variable) => variable.execute(binding, state, context, logs),
            Pattern::Add(add) => add.execute(binding, state, context, logs),
            Pattern::Subtract(subtract) => subtract.execute(binding, state, context, logs),
            Pattern::Multiply(multiply) => multiply.execute(binding, state, context, logs),
            Pattern::Divide(divide) => divide.execute(binding, state, context, logs),
            Pattern::Modulo(modulo) => modulo.execute(binding, state, context, logs),
            Pattern::And(and) => and.execute(binding, state, context, logs),
            Pattern::Or(or) => or.execute(binding, state, context, logs),
            Pattern::Maybe(maybe) => maybe.execute(binding, state, context, logs),
            Pattern::Any(any) => any.execute(binding, state, context, logs),
            Pattern::CodeSnippet(code_snippet) => {
                code_snippet.execute(binding, state, context, logs)
            }
            Pattern::Rewrite(rewrite) => rewrite.execute(binding, state, context, logs),
            Pattern::Log(log) => log.execute(binding, state, context, logs),
            Pattern::Range(range) => range.execute(binding, state, context, logs),
            Pattern::Contains(contains) => contains.execute(binding, state, context, logs),
            Pattern::Includes(includes) => includes.execute(binding, state, context, logs),
            Pattern::Within(within) => within.execute(binding, state, context, logs),
            Pattern::After(after) => after.execute(binding, state, context, logs),
            Pattern::Before(before) => before.execute(binding, state, context, logs),
            Pattern::Where(where_) => where_.execute(binding, state, context, logs),
            Pattern::Undefined => Undefined::execute(binding, state, context, logs),
            Pattern::Top => Ok(true),
            Pattern::Underscore => Ok(true),
            Pattern::Bottom => Ok(false),
            Pattern::Not(not) => not.execute(binding, state, context, logs),
            Pattern::If(if_) => if_.execute(binding, state, context, logs),
            Pattern::Dots => bail!("Dots should only be directly within a list pattern."),
            Pattern::Dynamic(pattern) => pattern.execute(binding, state, context, logs),
            Pattern::Sequential(sequential) => sequential.execute(binding, state, context, logs),
            Pattern::Like(like) => like.execute(binding, state, context, logs),
        }
    }
}<|MERGE_RESOLUTION|>--- conflicted
+++ resolved
@@ -54,15 +54,11 @@
 use crate::{
     context::Context,
     pattern_compiler::{
-<<<<<<< HEAD
-        accessor_compiler::AccessorCompiler, before_compiler::BeforeCompiler,
-        bubble_compiler::BubbleCompiler, CompilationContext, NodeCompiler,
-=======
         accessor_compiler::AccessorCompiler, accumulate_compiler::AccumulateCompiler,
         add_compiler::AddCompiler, after_compiler::AfterCompiler, and_compiler::AndCompiler,
-        any_compiler::AnyCompiler, assignment_compiler::AssignmentCompiler, CompilationContext,
+        any_compiler::AnyCompiler, assignment_compiler::AssignmentCompiler,
+        before_compiler::BeforeCompiler, bubble_compiler::BubbleCompiler, CompilationContext,
         NodeCompiler,
->>>>>>> 95bb648a
     },
 };
 use anyhow::{anyhow, bail, Result};
