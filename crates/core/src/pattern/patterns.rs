use super::{
    accessor::Accessor,
    accumulate::Accumulate,
    add::Add,
    after::After,
    and::And,
    any::Any,
    assignment::Assignment,
    ast_node::ASTNode,
    before::Before,
    boolean_constant::BooleanConstant,
    bubble::Bubble,
    built_in_functions::CallBuiltIn,
    call::Call,
    code_snippet::CodeSnippet,
    constants::{ABSOLUTE_PATH_INDEX, FILENAME_INDEX, GLOBAL_VARS_SCOPE_INDEX, PROGRAM_INDEX},
    contains::Contains,
    divide::Divide,
    dynamic_snippet::{DynamicPattern, DynamicSnippet, DynamicSnippetPart},
    every::Every,
    file_pattern::FilePattern,
    files::Files,
    float_constant::FloatConstant,
    functions::{CallForeignFunction, CallFunction},
    includes::Includes,
    int_constant::IntConstant,
    like::Like,
    limit::Limit,
    list::List,
    list_index::ListIndex,
    log::Log,
    map::GritMap,
    maybe::Maybe,
    modulo::Modulo,
    multiply::Multiply,
    not::Not,
    or::Or,
    r#if::If,
    r#where::Where,
    range::Range as PRange,
    regex::{RegexLike, RegexPattern},
    register_variable,
    resolved_pattern::ResolvedPattern,
    rewrite::Rewrite,
    sequential::Sequential,
    some::Some,
    string_constant::{AstLeafNode, StringConstant},
    subtract::Subtract,
    undefined::Undefined,
    variable::{is_reserved_metavariable, Variable, VariableSourceLocations},
    within::Within,
    Node, State,
};
use crate::{
    context::Context,
    pattern_compiler::{
        accessor_compiler::AccessorCompiler, accumulate_compiler::AccumulateCompiler,
        add_compiler::AddCompiler, after_compiler::AfterCompiler, and_compiler::AndCompiler,
        any_compiler::AnyCompiler, assignment_compiler::AssignmentCompiler,
<<<<<<< HEAD
        before_compiler::BeforeCompiler, bubble_compiler::BubbleCompiler, CompilationContext,
        NodeCompiler,
=======
        contains_compiler::ContainsCompiler, CompilationContext, NodeCompiler,
>>>>>>> 2d0cd947
    },
};
use anyhow::{anyhow, bail, Result};
use core::fmt::Debug;
use grit_util::{traverse, Order};
use marzano_language::language::{Field, GritMetaValue};
use marzano_language::{language::Language, language::SnippetNode};
use marzano_util::analysis_logs::AnalysisLogs;
use marzano_util::cursor_wrapper::CursorWrapper;
use marzano_util::position::{char_index_to_byte_index, Position, Range};
use regex::Match;
use std::collections::{BTreeMap, HashMap};

pub(crate) trait Matcher: Debug {
    // it is important that any implementors of Pattern
    // do not compute-expensive things in execute
    // it should be stored somewhere in the struct of the implementor
    fn execute<'a>(
        &'a self,
        binding: &ResolvedPattern<'a>,
        state: &mut State<'a>,
        context: &'a impl Context,
        logs: &mut AnalysisLogs,
    ) -> Result<bool>;

    // for the future:
    // we could speed up computation by filtering on the sort of pattern
    // here, &SortFormula is a propositional-logic formula over sorts
    // fn sort(&self) -> SortFormula;
}

pub trait Name {
    fn name(&self) -> &'static str;
}

#[derive(Debug, Clone)]
pub enum Pattern {
    ASTNode(Box<ASTNode>),
    List(Box<List>),
    ListIndex(Box<ListIndex>),
    Map(Box<GritMap>),
    Accessor(Box<Accessor>),
    Call(Box<Call>),
    Regex(Box<RegexPattern>),
    File(Box<FilePattern>),
    Files(Box<Files>),
    Bubble(Box<Bubble>),
    Limit(Box<Limit>),
    CallBuiltIn(Box<CallBuiltIn>),
    CallFunction(Box<CallFunction>),
    CallForeignFunction(Box<CallForeignFunction>),
    Assignment(Box<Assignment>),
    Accumulate(Box<Accumulate>),
    And(Box<And>),
    Or(Box<Or>),
    Maybe(Box<Maybe>),
    Any(Box<Any>),
    Not(Box<Not>),
    If(Box<If>),
    Undefined,
    Top,
    Bottom,
    // differentiated from top for debugging purposes.
    Underscore,
    StringConstant(StringConstant),
    AstLeafNode(AstLeafNode),
    IntConstant(IntConstant),
    FloatConstant(FloatConstant),
    BooleanConstant(BooleanConstant),
    Dynamic(DynamicPattern),
    CodeSnippet(CodeSnippet),
    Variable(Variable),
    Rewrite(Box<Rewrite>),
    Log(Box<Log>),
    Range(PRange),
    Contains(Box<Contains>),
    Includes(Box<Includes>),
    Within(Box<Within>),
    After(Box<After>),
    Before(Box<Before>),
    Where(Box<Where>),
    Some(Box<Some>),
    Every(Box<Every>),
    Add(Box<Add>),
    Subtract(Box<Subtract>),
    Multiply(Box<Multiply>),
    Divide(Box<Divide>),
    Modulo(Box<Modulo>),
    Dots,
    Sequential(Sequential),
    Like(Box<Like>),
}

fn is_metavariable(node: &Node, lang: &impl Language, text: &[u8]) -> bool {
    node.is_named()
        && (node.kind_id() == lang.metavariable_sort()
            || (lang
                .alternate_metavariable_kinds()
                .contains(&node.kind().as_ref())
                && lang
                    .exact_replaced_variable_regex()
                    .is_match(node.utf8_text(text).as_ref().unwrap())))
}

enum SnippetValues {
    Dots,
    Underscore,
    Variable(Variable),
}

impl From<SnippetValues> for Pattern {
    fn from(value: SnippetValues) -> Self {
        match value {
            SnippetValues::Dots => Pattern::Dots,
            SnippetValues::Underscore => Pattern::Underscore,
            SnippetValues::Variable(v) => Pattern::Variable(v),
        }
    }
}

#[allow(clippy::too_many_arguments)]
fn text_to_var(
    name: &str,
    range: Range,
    context_range: Range,
    file: &str,
    lang: &impl Language,
    range_map: &HashMap<Range, Range>,
    vars: &mut BTreeMap<String, usize>,
    global_vars: &mut BTreeMap<String, usize>,
    vars_array: &mut [Vec<VariableSourceLocations>],
    scope_index: usize,
) -> Result<SnippetValues> {
    let name = lang
        .snippet_metavariable_to_grit_metavariable(name)
        .ok_or_else(|| anyhow!("metavariable |{}| not found in snippet", name))?;
    match name {
        GritMetaValue::Dots => Ok(SnippetValues::Dots),
        GritMetaValue::Underscore => Ok(SnippetValues::Underscore),
        GritMetaValue::Variable(name) => {
            let range = range_map.get(&range).ok_or_else(|| {
                anyhow!(
                    "{} not found in map {:?}",
                    range.abbreviated_debug(),
                    range_map
                        .keys()
                        .map(|k| k.abbreviated_debug())
                        .collect::<Vec<_>>()
                )
            })?;
            let column_offset = if range.start.line == 1 {
                context_range.start.column
            } else {
                0
            };
            let start = Position {
                line: range.start.line + context_range.start.line - 1,
                column: range.start.column + column_offset - 1,
            };
            let end = Position {
                line: range.end.line + context_range.start.line - 1,
                column: range.end.column + column_offset - 1,
            };
            let range = Range::new(
                start,
                end,
                range.start_byte + context_range.start_byte,
                range.end_byte + context_range.start_byte,
            );
            let var = register_variable(
                &name,
                file,
                range,
                vars,
                global_vars,
                vars_array,
                scope_index,
            )?;
            Ok(SnippetValues::Variable(var))
        }
    }
}

#[allow(clippy::too_many_arguments)]
fn metavariable_descendent(
    node: &Node,
    context_range: Range,
    file: &str,
    text: &[u8],
    lang: &impl Language,
    range_map: &HashMap<Range, Range>,
    vars: &mut BTreeMap<String, usize>,
    global_vars: &mut BTreeMap<String, usize>,
    vars_array: &mut [Vec<VariableSourceLocations>],
    scope_index: usize,
    is_rhs: bool,
) -> Result<Option<Pattern>> {
    let mut cursor = node.walk();
    loop {
        let node = cursor.node();
        if is_metavariable(&node, lang, text) {
            let name = node.utf8_text(text)?;
            if is_reserved_metavariable(name.trim(), Some(lang)) && !is_rhs {
                bail!("{} is a reserved metavariable name. For more information, check out the docs at https://docs.grit.io/language/patterns#metavariables.", name.trim_start_matches(lang.metavariable_prefix_substitute()));
            }
            let range: Range = node.range().into();
            return text_to_var(
                &name,
                range,
                context_range,
                file,
                lang,
                range_map,
                vars,
                global_vars,
                vars_array,
                scope_index,
            )
            .map(|s| Some(s.into()));
        }
        if node.child_count() == 1 {
            cursor.goto_first_child();
        } else {
            return Ok(None);
        }
    }
}

// Transform a regex match range into a range in the original text
#[cfg(not(target_arch = "wasm32"))]
fn derive_range(text: &str, m: Match) -> Range {
    make_regex_match_range(text, m)
}

#[cfg(target_arch = "wasm32")]
fn derive_range(text: &str, m: Match) -> Range {
    let byte_range = make_regex_match_range(text, m);
    byte_range.byte_range_to_char_range(text)
}

fn make_regex_match_range(text: &str, m: Match) -> Range {
    let start = Position::from_byte_index(text, None, m.start() as u32);
    let end = Position::from_byte_index(text, None, m.end() as u32);
    Range::new(start, end, m.start() as u32, m.end() as u32)
}

fn node_sub_variables(node: Node, lang: &impl Language, text: &str) -> Vec<Range> {
    let mut ranges = vec![];
    if node.named_child_count() > 0 {
        return ranges;
    }
    let variable_regex = lang.replaced_metavariable_regex();
    for m in variable_regex.find_iter(text) {
        let var_range = derive_range(text, m);
        let start_byte = node.start_byte();
        let end_byte = node.end_byte();
        if var_range.start_byte >= start_byte && var_range.end_byte <= end_byte {
            ranges.push(var_range);
        }
    }
    ranges
}

fn metavariable_ranges(node: &Node, lang: &impl Language, text: &str) -> Vec<Range> {
    let cursor = node.walk();
    traverse(CursorWrapper::new(cursor, text), Order::Pre)
        .flat_map(|n| {
            if is_metavariable(&n.node, lang, text.as_bytes()) {
                let range: Range = n.node.range().into();
                vec![range]
            } else {
                node_sub_variables(n.node, lang, text)
            }
        })
        .collect()
}

// assumes that metavariable substitute is 1 byte larger than the original. eg.
// len(µ) = 2 bytes, len($) = 1 byte
fn metavariable_range_mapping(
    mut ranges: Vec<Range>,
    snippet_offset: u32,
) -> HashMap<Range, Range> {
    // assumes metavariable ranges do not enclose one another
    ranges.sort_by_key(|r| r.start_byte);
    let mut byte_offset = snippet_offset;
    let mut column_offset = 0;
    let mut last_row = 0;
    let mut map = HashMap::new();
    for range in ranges.into_iter() {
        let new_row = range.start.line;
        if new_row != last_row {
            column_offset = if new_row == 1 { snippet_offset } else { 0 };
            last_row = new_row;
        }
        let start = Position::new(new_row, range.start.column - column_offset);
        let start_byte = range.start_byte - byte_offset;
        if !cfg!(target_arch = "wasm32") {
            byte_offset += 1;
            column_offset += 1;
        }
        let end = Position::new(new_row, range.end.column - column_offset);
        let end_byte = range.end_byte - byte_offset;
        let new_range = Range::new(start, end, start_byte, end_byte);
        map.insert(range, new_range);
    }
    map
}

#[allow(clippy::too_many_arguments)]
fn implicit_metavariable_regex(
    node: &Node,
    context_range: Range,
    file: &str,
    text: &[u8],
    lang: &impl Language,
    range_map: &HashMap<Range, Range>,
    vars: &mut BTreeMap<String, usize>,
    global_vars: &mut BTreeMap<String, usize>,
    vars_array: &mut [Vec<VariableSourceLocations>],
    scope_index: usize,
) -> Result<Option<RegexPattern>> {
    let range: Range = node.range().into();
    let text = String::from_utf8(text.to_vec())?;
    let offset = range.start_byte;
    let mut last = if cfg!(target_arch = "wasm32") {
        char_index_to_byte_index(offset, &text)
    } else {
        offset
    };
    let mut regex_string = String::new();
    let mut variables: Vec<Variable> = vec![];
    let capture_string = "(.*)";
    let uncapture_string = ".*";
    let variable_regex = lang.replaced_metavariable_regex();
    for m in variable_regex.find_iter(&text) {
        if last > m.start() as u32 {
            continue;
        }
        regex_string.push_str(&regex::escape(&text[last as usize..m.start()]));
        let range = derive_range(&text, m);
        last = if cfg!(target_arch = "wasm32") {
            char_index_to_byte_index(range.end_byte, &text)
        } else {
            range.end_byte
        };
        let name = m.as_str();
        let variable = text_to_var(
            name,
            range,
            context_range,
            file,
            lang,
            range_map,
            vars,
            global_vars,
            vars_array,
            scope_index,
        )?;
        match variable {
            SnippetValues::Dots => return Ok(None),
            SnippetValues::Underscore => regex_string.push_str(uncapture_string),
            SnippetValues::Variable(var) => {
                regex_string.push_str(capture_string);
                variables.push(var);
            }
        }
    }
    if last < range.end_byte {
        regex_string.push_str(&regex::escape(
            &text[last as usize..range.end_byte as usize],
        ));
    }
    let regex = regex_string.to_string();
    let regex = RegexLike::Regex(regex);
    Ok(Some(RegexPattern::new(regex, variables)))
}

impl Pattern {
    // for now nested fields are always AssocNode
    // todo leaf nodes should be string literals for now.

    // BUG: TOP FUNCTION SHOULD CHECK THAT WE DO NOT RETURN TrimmedStringConstant
    // it should wrap TrimmedStringConstant in the appropriate ASTNode
    // cannot fix yet as other code relies on this bug
    #[allow(clippy::too_many_arguments)]
    pub(crate) fn from_snippet_node<L>(
        node: SnippetNode,
        context_range: Range,
        file: &str,
        lang: &L,
        vars: &mut BTreeMap<String, usize>,
        global_vars: &mut BTreeMap<String, usize>,
        vars_array: &mut Vec<Vec<VariableSourceLocations>>,
        scope_index: usize,
        is_rhs: bool,
    ) -> Result<Self>
    where
        L: Language,
    {
        let context = node.context;
        let snippet_start = node.node.start_byte();
        let node = node.node;
        let ranges = metavariable_ranges(&node, lang, &context);
        let range_map = metavariable_range_mapping(ranges, snippet_start);
        #[allow(clippy::too_many_arguments)]
        fn node_to_astnode<L>(
            node: Node,
            context_range: Range,
            file: &str,
            text: &[u8],
            lang: &L,
            range_map: &HashMap<Range, Range>,
            vars: &mut BTreeMap<String, usize>,
            global_vars: &mut BTreeMap<String, usize>,
            vars_array: &mut Vec<Vec<VariableSourceLocations>>,
            scope_index: usize,
            is_rhs: bool,
        ) -> Result<Pattern>
        where
            L: Language,
        {
            let sort = node.kind_id();
            // probably safe to assume node is named, but just in case
            // maybe doesn't even matter, but is what I expect,
            // make this ann assertion?
            let node_types = lang.node_types();
            let metavariable = metavariable_descendent(
                &node,
                context_range,
                file,
                text,
                lang,
                range_map,
                vars,
                global_vars,
                vars_array,
                scope_index,
                is_rhs,
            )?;
            if let Some(metavariable) = metavariable {
                return Ok(metavariable);
            }
            if node_types[sort as usize].is_empty() {
                let content = node.utf8_text(text)?;
                if (node.named_child_count() == 0)
                    && lang.replaced_metavariable_regex().is_match(&content)
                {
                    let regex = implicit_metavariable_regex(
                        &node,
                        context_range,
                        file,
                        text,
                        lang,
                        range_map,
                        vars,
                        global_vars,
                        vars_array,
                        scope_index,
                    )?;
                    if let Some(regex) = regex {
                        return Ok(Pattern::Regex(Box::new(regex)));
                    }
                }
                return Ok(Pattern::AstLeafNode(AstLeafNode::new(
                    sort, &content, lang,
                )?));
            }
            let fields: &Vec<Field> = &node_types[sort as usize];
            let args =
                fields
                    .iter()
                    .filter(|field| {
                        // Ordinarily, we want to match on all possible fields, including the absence of nodes within a field.
                        // e.g., `func_call()` should not match `func_call(arg)`, however, sometimes we want to allow people to
                        // save some boilerplate and by default match a node even if a field is present in the code but not
                        // in the snippet. e.g.,
                        // `func name(args) {}` will match `async name(args) {}` because async is an optional_empty_field for tsx.
                        // To explicitly only match synchronous functions, you could write:
                        // `$async func name(args)` where $async <: .
                        !((node.child_by_field_id(field.id()).is_none() && lang.optional_empty_field_compilation(sort, field.id()))
                        // we wanted to be able to match on the presence of parentheses in an arrow function manually
                        // using ast_node syntax, but we wanted snippets to match regardless of weather or not the
                        // parenthesis are present, so we made the parenthesis a  named node within a field, but
                        // added then to this list so that they wont be compiled. fields in this list are
                        // destinguished by fields in the above list in that they will NEVER prevent a match
                        // while fields in the above list wont prevent a match if they are absent in the snippet,
                        // but they will prevent a match if present in the snippet, and not present in the target
                        // file.
                        // in react to hooks we manually match the parenthesis like so:
                        // arrow_function(parameters=$props, $body, $parenthesis) where {
                        //     $props <: contains or { `props`, `inputProps` },
                        //     $body <: not contains `props`,
                        //     if ($parenthesis <: .) {
                        //         $props => `()`
                        //     } else {
                        //         $props => .
                        //     }
                        // }
                        || lang.skip_snippet_compilation_of_field(sort, field.id()))
                    })
                    .map(|field| {
                        let field_id = field.id();
                        let mut cursor = node.walk();
                        let mut nodes_list = node
                            .children_by_field_id(field_id, &mut cursor)
                            .filter(|n| n.is_named())
                            .map(|n| {
                                node_to_astnode(
                                    n,
                                    context_range,
                                    file,
                                    text,
                                    lang,
                                    range_map,
                                    vars,
                                    global_vars,
                                    vars_array,
                                    scope_index,
                                    is_rhs,
                                )
                            })
                            .collect::<Result<Vec<Pattern>>>()?;
                        if !field.multiple() {
                            return Ok((
                                field_id,
                                false,
                                nodes_list.pop().unwrap_or(Pattern::Dynamic(
                                    DynamicPattern::Snippet(DynamicSnippet {
                                        parts: vec![DynamicSnippetPart::String("".to_string())],
                                    }),
                                )),
                            ));
                        }
                        if nodes_list.len() == 1
                            && matches!(
                                nodes_list.first(),
                                Some(Pattern::Variable(_)) | Some(Pattern::Underscore)
                            )
                        {
                            return Ok((field_id, true, nodes_list.pop().unwrap()));
                        }
                        Ok((
                            field_id,
                            true,
                            Pattern::List(Box::new(List::new(nodes_list))),
                        ))
                    })
                    .collect::<Result<Vec<(u16, bool, Pattern)>>>()?;
            Ok(Pattern::ASTNode(Box::new(ASTNode { sort, args })))
        }
        node_to_astnode(
            node,
            context_range,
            file,
            context.as_bytes(),
            lang,
            &range_map,
            vars,
            global_vars,
            vars_array,
            scope_index,
            is_rhs,
        )
    }

    // todo this should return a cow, but currently can't figure out lifetimes
    pub fn text<'a>(
        &'a self,
        state: &mut State<'a>,
        context: &'a impl Context,
        logs: &mut AnalysisLogs,
    ) -> Result<String> {
        Ok(ResolvedPattern::from_pattern(self, state, context, logs)?
            .text(&state.files)?
            .to_string())
    }

    pub(crate) fn float<'a>(
        &'a self,
        state: &mut State<'a>,
        context: &'a impl Context,
        logs: &mut AnalysisLogs,
    ) -> Result<f64> {
        ResolvedPattern::from_pattern(self, state, context, logs)?.float(&state.files)
    }

    // use a struct
    #[allow(clippy::too_many_arguments)]
    pub(crate) fn from_node(
        node: &Node,
        context: &CompilationContext,
        vars: &mut BTreeMap<String, usize>,
        vars_array: &mut Vec<Vec<VariableSourceLocations>>,
        scope_index: usize,
        global_vars: &mut BTreeMap<String, usize>,
        is_rhs: bool,
        logs: &mut AnalysisLogs,
    ) -> Result<Self> {
        let kind = node.kind();
        match kind.as_ref() {
            "mulOperation" => Ok(Pattern::Multiply(Box::new(Multiply::from_node(
                node,
                context,
                vars,
                vars_array,
                scope_index,
                global_vars,
                logs,
            )?))),
            "divOperation" => Ok(Pattern::Divide(Box::new(Divide::from_node(
                node,
                context,
                vars,
                vars_array,
                scope_index,
                global_vars,
                logs,
            )?))),
            "modOperation" => Ok(Pattern::Modulo(Box::new(Modulo::from_node(
                node,
                context,
                vars,
                vars_array,
                scope_index,
                global_vars,
                logs,
            )?))),
            "addOperation" => Ok(Pattern::Add(Box::new(AddCompiler::from_node(
                node,
                context,
                vars,
                vars_array,
                scope_index,
                global_vars,
                logs,
            )?))),
            "subOperation" => Ok(Pattern::Subtract(Box::new(Subtract::from_node(
                node,
                context,
                vars,
                vars_array,
                scope_index,
                global_vars,
                logs,
            )?))),
            "patternAs" => Ok(Pattern::Where(Box::new(Where::as_from_node(
                node,
                context,
                vars,
                vars_array,
                scope_index,
                global_vars,
                logs,
            )?))),
            "patternLimit" => Limit::from_node(
                node,
                context,
                vars,
                vars_array,
                scope_index,
                global_vars,
                logs,
            ),
            "assignmentAsPattern" => Ok(Pattern::Assignment(Box::new(
                AssignmentCompiler::from_node(
                    node,
                    context,
                    vars,
                    vars_array,
                    scope_index,
                    global_vars,
                    logs,
                )?,
            ))),
            "patternAccumulate" => Ok(Pattern::Accumulate(Box::new(
                AccumulateCompiler::from_node(
                    node,
                    context,
                    vars,
                    vars_array,
                    scope_index,
                    global_vars,
                    logs,
                )?,
            ))),
            "patternWhere" => Ok(Pattern::Where(Box::new(Where::from_node(
                node,
                context,
                vars,
                vars_array,
                scope_index,
                global_vars,
                logs,
            )?))),
            "patternNot" => Ok(Pattern::Not(Box::new(Not::from_node(
                node,
                context,
                vars,
                vars_array,
                scope_index,
                global_vars,
                logs,
            )?))),
            "patternOr" => Or::from_node(
                node,
                context,
                vars,
                vars_array,
                scope_index,
                global_vars,
                logs,
            ),
            "patternAnd" => AndCompiler::from_node(
                node,
                context,
                vars,
                vars_array,
                scope_index,
                global_vars,
                logs,
            ),
            "patternAny" => AnyCompiler::from_node(
                node,
                context,
                vars,
                vars_array,
                scope_index,
                global_vars,
                logs,
            ),
            "patternMaybe" => Ok(Pattern::Maybe(Box::new(Maybe::maybe_from_node(
                node,
                context,
                vars,
                vars_array,
                scope_index,
                global_vars,
                logs,
            )?))),
            "patternAfter" => Ok(Pattern::After(Box::new(AfterCompiler::from_node(
                node,
                context,
                vars,
                vars_array,
                scope_index,
                global_vars,
                logs,
            )?))),
            "patternBefore" => Ok(Pattern::Before(Box::new(BeforeCompiler::from_node(
                node,
                context,
                vars,
                vars_array,
                scope_index,
                global_vars,
                logs,
            )?))),
            "patternContains" => Ok(Pattern::Contains(Box::new(ContainsCompiler::from_node(
                node,
                context,
                vars,
                vars_array,
                scope_index,
                global_vars,
                logs,
            )?))),
            "patternIncludes" => Ok(Pattern::Includes(Box::new(Includes::from_node(
                node,
                context,
                vars,
                vars_array,
                scope_index,
                global_vars,
                logs,
            )?))),
            "rewrite" => Ok(Pattern::Rewrite(Box::new(Rewrite::from_node(
                node,
                context,
                vars,
                vars_array,
                scope_index,
                global_vars,
                logs,
            )?))),
            "log" => Ok(Pattern::Log(Box::new(Log::from_node(
                node,
                context,
                vars,
                vars_array,
                scope_index,
                global_vars,
                logs,
            )?))),
            "range" => Ok(Pattern::Range(PRange::from_node(node, context.src)?)),
            "patternIfElse" => Ok(Pattern::If(Box::new(If::from_node(
                node,
                context,
                vars,
                vars_array,
                scope_index,
                global_vars,
                logs,
            )?))),
            "within" => Ok(Pattern::Within(Box::new(Within::from_node(
                node,
                context,
                vars,
                vars_array,
                scope_index,
                global_vars,
                logs,
            )?))),
            "bubble" => Ok(Pattern::Bubble(Box::new(BubbleCompiler::from_node(
                node,
                context,
                vars,
                vars_array,
                scope_index,
                global_vars,
                logs,
            )?))),
            "some" => Ok(Pattern::Some(Box::new(Some::from_node(
                node,
                context,
                vars,
                vars_array,
                scope_index,
                global_vars,
                logs,
            )?))),
            "every" => Ok(Pattern::Every(Box::new(Every::from_node(
                node,
                context,
                vars,
                vars_array,
                scope_index,
                global_vars,
                logs,
            )?))),
            "nodeLike" => Call::from_node(
                node,
                context,
                vars,
                vars_array,
                scope_index,
                global_vars,
                is_rhs,
                logs,
            ),
            "list" => Ok(Pattern::List(Box::new(List::from_node(
                node,
                context,
                vars,
                vars_array,
                scope_index,
                global_vars,
                is_rhs,
                logs,
            )?))),
            "listIndex" => Ok(Pattern::ListIndex(Box::new(ListIndex::from_node(
                node,
                context,
                vars,
                vars_array,
                scope_index,
                global_vars,
                logs,
            )?))),
            "map" => Ok(Pattern::Map(Box::new(GritMap::from_node(
                node,
                context,
                vars,
                vars_array,
                scope_index,
                global_vars,
                is_rhs,
                logs,
            )?))),
            "mapAccessor" => Ok(Pattern::Accessor(Box::new(AccessorCompiler::from_node(
                node,
                context,
                vars,
                vars_array,
                scope_index,
                global_vars,
                logs,
            )?))),
            "dot" => Ok(Pattern::Dynamic(DynamicPattern::Snippet(DynamicSnippet {
                parts: vec![DynamicSnippetPart::String("".to_string())],
            }))),
            "dotdotdot" => Ok(Pattern::Dots),
            "underscore" => Ok(Pattern::Underscore),
            "regexPattern" => RegexPattern::from_node(
                node,
                context,
                vars,
                global_vars,
                vars_array,
                scope_index,
                context.lang,
                is_rhs,
                logs,
            ),
            "variable" => Ok(Pattern::Variable(Variable::from_node(
                node,
                context.file,
                context.src,
                vars,
                global_vars,
                vars_array,
                scope_index,
            )?)),
            "codeSnippet" => CodeSnippet::from_node(
                node,
                context.file,
                context.src,
                vars,
                global_vars,
                vars_array,
                scope_index,
                context.lang,
                is_rhs,
            ),
            "like" => Ok(Pattern::Like(Box::new(Like::from_node(
                node,
                context,
                vars,
                vars_array,
                scope_index,
                global_vars,
                logs,
            )?))),
            "undefined" => Ok(Pattern::Undefined),
            "top" => Ok(Pattern::Top),
            "bottom" => Ok(Pattern::Bottom),
            "intConstant" => Ok(Pattern::IntConstant(IntConstant::from_node(
                node,
                context.src,
            )?)),
            "sequential" => Ok(Pattern::Sequential(Sequential::from_node(
                node,
                context,
                vars,
                vars_array,
                scope_index,
                global_vars,
                logs,
            )?)),
            "files" => Ok(Pattern::Sequential(Sequential::from_files_node(
                node,
                context,
                vars,
                vars_array,
                scope_index,
                global_vars,
                logs,
            )?)),
            "doubleConstant" => Ok(Pattern::FloatConstant(FloatConstant::from_node(
                node,
                context.src,
            )?)),
            "booleanConstant" => Ok(Pattern::BooleanConstant(BooleanConstant::from_node(
                node,
                context.src,
            )?)),
            "stringConstant" => Ok(Pattern::StringConstant(StringConstant::from_node(
                node,
                context.src,
            )?)),
            _ => bail!("unknown pattern kind: {}", kind),
        }
    }
}

impl Name for Pattern {
    fn name(&self) -> &'static str {
        match self {
            Pattern::ASTNode(ast_node) => ast_node.name(),
            Pattern::Some(some) => some.name(),
            Pattern::Every(every) => every.name(),
            Pattern::List(nodes) => nodes.name(),
            Pattern::ListIndex(index) => index.name(),
            Pattern::Map(map) => map.name(),
            Pattern::Accessor(accessor) => accessor.name(),
            Pattern::Call(pattern_call) => pattern_call.name(),
            Pattern::Regex(regex) => regex.name(),
            Pattern::File(_pattern_call) => "FILE_PATTERN",
            Pattern::Files(_) => "MULTIFILE",
            Pattern::Bubble(pattern_call) => pattern_call.name(),
            Pattern::Limit(limit) => limit.name(),
            Pattern::CallBuiltIn(built_in) => built_in.name(),
            Pattern::CallFunction(call_function) => call_function.name(),
            Pattern::CallForeignFunction(call_function) => call_function.name(),
            Pattern::Assignment(assignment) => assignment.name(),
            Pattern::Accumulate(accumulate) => accumulate.name(),
            Pattern::StringConstant(string_constant) => string_constant.name(),
            Pattern::AstLeafNode(leaf_node) => leaf_node.name(),
            Pattern::IntConstant(int_constant) => int_constant.name(),
            Pattern::FloatConstant(double_constant) => double_constant.name(),
            Pattern::BooleanConstant(boolean_constant) => boolean_constant.name(),
            Pattern::Variable(variable) => variable.name(),
            Pattern::Add(add) => add.name(),
            Pattern::Subtract(subtract) => subtract.name(),
            Pattern::Multiply(multiply) => multiply.name(),
            Pattern::Divide(divide) => divide.name(),
            Pattern::Modulo(modulo) => modulo.name(),
            Pattern::And(and) => and.name(),
            Pattern::Or(or) => or.name(),
            Pattern::Maybe(maybe) => maybe.name(),
            Pattern::Any(any) => any.name(),
            Pattern::CodeSnippet(code_snippet) => code_snippet.name(),
            Pattern::Rewrite(rewrite) => rewrite.name(),
            Pattern::Log(log) => log.name(),
            Pattern::Range(range) => range.name(),
            Pattern::Contains(contains) => contains.name(),
            Pattern::Includes(includes) => includes.name(),
            Pattern::Within(within) => within.name(),
            Pattern::After(after) => after.name(),
            Pattern::Before(before) => before.name(),
            Pattern::Where(where_) => where_.name(),
            Pattern::Undefined => "UNDEFINED",
            Pattern::Top => "TOP",
            Pattern::Underscore => "UNDERSCORE",
            Pattern::Bottom => "BOTTOM",
            Pattern::Not(not) => not.name(),
            Pattern::If(if_) => if_.name(),
            Pattern::Dots => "DOTS",
            Pattern::Dynamic(dynamic_pattern) => dynamic_pattern.name(),
            Pattern::Sequential(sequential) => sequential.name(),
            Pattern::Like(like) => like.name(),
        }
    }
}

impl Matcher for Pattern {
    fn execute<'a>(
        &'a self,
        binding: &ResolvedPattern<'a>,
        state: &mut State<'a>,
        context: &'a impl Context,
        logs: &mut AnalysisLogs,
    ) -> Result<bool> {
        if let ResolvedPattern::File(file) = &binding {
            state.bindings[GLOBAL_VARS_SCOPE_INDEX].back_mut().unwrap()[FILENAME_INDEX].value =
                Some(file.name(&state.files));
            state.bindings[GLOBAL_VARS_SCOPE_INDEX].back_mut().unwrap()[ABSOLUTE_PATH_INDEX]
                .value = Some(file.absolute_path(&state.files)?);
            state.bindings[GLOBAL_VARS_SCOPE_INDEX].back_mut().unwrap()[PROGRAM_INDEX].value =
                Some(file.binding(&state.files));
        }

        match self {
            Pattern::ASTNode(ast_node) => ast_node.execute(binding, state, context, logs),
            Pattern::Some(some) => some.execute(binding, state, context, logs),
            Pattern::Every(every) => every.execute(binding, state, context, logs),
            Pattern::List(patterns) => patterns.execute(binding, state, context, logs),
            Pattern::ListIndex(index) => index.execute(binding, state, context, logs),
            Pattern::Map(map) => map.execute(binding, state, context, logs),
            Pattern::Accessor(accessor) => accessor.execute(binding, state, context, logs),
            Pattern::Files(files) => files.execute(binding, state, context, logs),
            Pattern::Call(pattern_call) => pattern_call.execute(binding, state, context, logs),
            Pattern::Regex(regex) => regex.execute(binding, state, context, logs),
            Pattern::File(file_pattern) => file_pattern.execute(binding, state, context, logs),
            Pattern::Bubble(pattern_call) => pattern_call.execute(binding, state, context, logs),
            Pattern::Limit(limit) => limit.execute(binding, state, context, logs),
            Pattern::CallBuiltIn(_) => bail!("CallBuiltIn cannot be executed at the moment"),
            Pattern::CallFunction(_) => {
                bail!("CallFunction cannot be executed at the moment")
            }
            Pattern::CallForeignFunction(_) => {
                bail!("CallForeignFunction cannot be executed at the moment")
            }
            Pattern::Assignment(assignment) => assignment.execute(binding, state, context, logs),
            Pattern::Accumulate(accumulate) => accumulate.execute(binding, state, context, logs),
            Pattern::StringConstant(string_constant) => {
                string_constant.execute(binding, state, context, logs)
            }
            Pattern::AstLeafNode(leaf_node) => leaf_node.execute(binding, state, context, logs),
            Pattern::IntConstant(int_constant) => {
                int_constant.execute(binding, state, context, logs)
            }
            Pattern::FloatConstant(double_constant) => {
                double_constant.execute(binding, state, context, logs)
            }
            Pattern::BooleanConstant(boolean_constant) => {
                boolean_constant.execute(binding, state, context, logs)
            }
            Pattern::Variable(variable) => variable.execute(binding, state, context, logs),
            Pattern::Add(add) => add.execute(binding, state, context, logs),
            Pattern::Subtract(subtract) => subtract.execute(binding, state, context, logs),
            Pattern::Multiply(multiply) => multiply.execute(binding, state, context, logs),
            Pattern::Divide(divide) => divide.execute(binding, state, context, logs),
            Pattern::Modulo(modulo) => modulo.execute(binding, state, context, logs),
            Pattern::And(and) => and.execute(binding, state, context, logs),
            Pattern::Or(or) => or.execute(binding, state, context, logs),
            Pattern::Maybe(maybe) => maybe.execute(binding, state, context, logs),
            Pattern::Any(any) => any.execute(binding, state, context, logs),
            Pattern::CodeSnippet(code_snippet) => {
                code_snippet.execute(binding, state, context, logs)
            }
            Pattern::Rewrite(rewrite) => rewrite.execute(binding, state, context, logs),
            Pattern::Log(log) => log.execute(binding, state, context, logs),
            Pattern::Range(range) => range.execute(binding, state, context, logs),
            Pattern::Contains(contains) => contains.execute(binding, state, context, logs),
            Pattern::Includes(includes) => includes.execute(binding, state, context, logs),
            Pattern::Within(within) => within.execute(binding, state, context, logs),
            Pattern::After(after) => after.execute(binding, state, context, logs),
            Pattern::Before(before) => before.execute(binding, state, context, logs),
            Pattern::Where(where_) => where_.execute(binding, state, context, logs),
            Pattern::Undefined => Undefined::execute(binding, state, context, logs),
            Pattern::Top => Ok(true),
            Pattern::Underscore => Ok(true),
            Pattern::Bottom => Ok(false),
            Pattern::Not(not) => not.execute(binding, state, context, logs),
            Pattern::If(if_) => if_.execute(binding, state, context, logs),
            Pattern::Dots => bail!("Dots should only be directly within a list pattern."),
            Pattern::Dynamic(pattern) => pattern.execute(binding, state, context, logs),
            Pattern::Sequential(sequential) => sequential.execute(binding, state, context, logs),
            Pattern::Like(like) => like.execute(binding, state, context, logs),
        }
    }
}<|MERGE_RESOLUTION|>--- conflicted
+++ resolved
@@ -57,12 +57,8 @@
         accessor_compiler::AccessorCompiler, accumulate_compiler::AccumulateCompiler,
         add_compiler::AddCompiler, after_compiler::AfterCompiler, and_compiler::AndCompiler,
         any_compiler::AnyCompiler, assignment_compiler::AssignmentCompiler,
-<<<<<<< HEAD
-        before_compiler::BeforeCompiler, bubble_compiler::BubbleCompiler, CompilationContext,
-        NodeCompiler,
-=======
+        before_compiler::BeforeCompiler, bubble_compiler::BubbleCompiler,
         contains_compiler::ContainsCompiler, CompilationContext, NodeCompiler,
->>>>>>> 2d0cd947
     },
 };
 use anyhow::{anyhow, bail, Result};
