use anyhow::{anyhow, bail, Context, Result};
use clap::{Args, Subcommand};
use indicatif::MultiProgress;
use marzano_gritmodule::config::{
    init_config_from_path, init_global_grit_modules, GritPatternTestInfo,
};
use marzano_gritmodule::fetcher::KeepFetcherKind;
use marzano_gritmodule::patterns_directory::PatternsDirectory;
use marzano_gritmodule::searcher::find_grit_modules_dir;
use marzano_gritmodule::utils::is_pattern_name;
use marzano_messenger::emit::{ApplyDetails, VisibilityLevels};
use serde::{Deserialize, Serialize};
use std::env::current_dir;
use std::io::{stdin, Read};
use std::path::Path;
use std::path::PathBuf;
use tracing::Instrument as _;

use crate::analytics::track_event_line;
use crate::error::GoodError;
use crate::flags::GlobalFormatFlags;
use crate::lister::list_applyables;
use crate::resolver::{get_grit_files_from, resolve_from, Source};
use crate::updater::Updater;

use super::super::analytics::AnalyticsArgs;
use super::apply_pattern::{run_apply_pattern, ApplyPatternArgs};
use super::check::{run_check, CheckArg};
use super::filters::SharedFilterArgs;
use super::list::ListArgs;
use super::parse::{run_parse, ParseInput};
use super::patterns::PatternsTestArgs;
use super::patterns_test::get_marzano_pattern_test_results;

#[derive(Deserialize)]
struct PlumbingApplyInput {
    pub pattern_body: String,
    pub paths: Vec<PathBuf>,
    pub root_path: Option<PathBuf>,
}

#[derive(Deserialize)]
struct PlumbingCheckInput {
    pub paths: Vec<PathBuf>,
    pub root_path: Option<PathBuf>,
}

#[derive(Deserialize)]
struct PlumbingPatternsListInput {
    pub grit_dir: PathBuf,
}

#[derive(Args, Debug, Serialize)]
pub struct SharedPlumbingArgs {
    /// The path to the input file, if unspecified, stdin is used
    #[clap(long = "input")]
    input: Option<PathBuf>,
}

#[derive(Subcommand, Debug, Serialize)]
pub enum PlumbingArgs {
    /// Run `apply` from input
    Apply {
        #[command(flatten)]
        apply_pattern_args: ApplyPatternArgs,
        #[command(flatten)]
        shared_args: SharedPlumbingArgs,
    },
    /// Run `parse` via stdin
    Parse {
        #[command(flatten)]
        shared_args: SharedPlumbingArgs,
    },
    /// Send an analytics event via stdin
    Analytics {
        #[command(flatten)]
        shared_args: SharedPlumbingArgs,
        #[command(flatten)]
        args: AnalyticsArgs,
    },
    /// Run `check` via stdin
    Check {
        #[command(flatten)]
        args: CheckArg,
        #[command(flatten)]
        shared_args: SharedPlumbingArgs,
    },
    List {
        #[command(flatten)]
        args: ListArgs,
        #[command(flatten)]
        shared_args: SharedPlumbingArgs,
    },
    /// Run `patterns test` via stdin
    Test {
        #[command(flatten)]
        shared_args: SharedPlumbingArgs,
    },
    /// Run a workflow
    #[cfg(feature = "workflows_v2")]
    Run {
        #[command(flatten)]
        shared_args: SharedPlumbingArgs,
        /// Workflow definition file
        definition: String,
    },
}

fn read_input(shared_args: &SharedPlumbingArgs) -> Result<String> {
    let buffer = if let Some(input) = &shared_args.input {
        fs_err::read_to_string(input)?
    } else {
        let mut buffer = String::new();
        stdin().read_to_string(&mut buffer)?;
        buffer
    };
    Ok(buffer)
}

fn ensure_trailing_slash(root_path: &Path) -> PathBuf {
    let mut path_str = root_path.to_str().unwrap_or_default().to_string();
    if !path_str.ends_with('/') {
        path_str.push('/');
    }
    PathBuf::from(path_str)
}

pub(crate) async fn run_plumbing(
    args: PlumbingArgs,
    multi: MultiProgress,
    details: &mut ApplyDetails,
    parent: GlobalFormatFlags,
) -> Result<()> {
    let result = match args {
        PlumbingArgs::Apply {
            apply_pattern_args,
            shared_args,
        } => {
            let buffer = read_input(&shared_args)?;
            let input: PlumbingApplyInput = serde_json::from_str::<PlumbingApplyInput>(&buffer).map_err(|e| {
                anyhow!(
                    "Failed to parse input JSON: {}. Ensure that input matches schema \
                    {{ pattern_body: string; pattern_libs: {{ [string]: string }}; paths: string[]; }}",
                    e
                )
            })?;
            let grit_files = if input.paths.is_empty() {
                PatternsDirectory::new()
            } else {
                let path = PathBuf::from(input.paths.first().unwrap());
                init_config_from_path::<KeepFetcherKind>(path.clone(), false).await?;
                get_grit_files_from(Some(path)).await?
            };
            let raw_name = input.pattern_body.trim_end_matches("()");
            let pattern_libs = grit_files.get_pattern_libraries(raw_name)?;
            let body = if is_pattern_name(&input.pattern_body) && !input.pattern_body.ends_with(')')
            {
                format!("{}()", input.pattern_body)
            } else {
                input.pattern_body
            };
            run_apply_pattern(
                body,
                SharedFilterArgs::default(),
                input.paths,
                apply_pattern_args,
                multi,
                details,
                Some(pattern_libs.library()),
                Some(pattern_libs.language()),
                &parent,
                input.root_path.map(|p| ensure_trailing_slash(&p)),
            )
            .await
        }
        PlumbingArgs::Parse { shared_args } => {
            let buffer = read_input(&shared_args)?;
            let input = serde_json::from_str::<ParseInput>(&buffer).map_err(|e| {
                anyhow!(
                    "Failed to parse input JSON: {}. Ensure that input matches schema \
                    {{ pattern_body: string; paths: string[]; }}",
                    e
                )
            })?;
            let pattern_body = input.pattern_body.clone();
            run_parse(input.into(), parent, Some(pattern_body)).await
        }
        PlumbingArgs::Analytics { args, shared_args } => {
            let buffer = read_input(&shared_args)?;
            for line in buffer.lines() {
                let result = track_event_line(
                    line,
                    args.command.clone(),
                    args.args.clone(),
                    args.installation_id,
                    args.user_id.clone(),
                )
                .await;
                if let Err(e) = result {
                    eprintln!("Error when processing {}: {:#}", line, e);
                }
            }

            Ok(())
        }
        PlumbingArgs::Check { args, shared_args } => {
            let buffer = read_input(&shared_args)?;
            let input = serde_json::from_str::<PlumbingCheckInput>(&buffer).map_err(|e| {
                anyhow!(
                    "Failed to parse input JSON: {}. Ensure that input matches schema \
                    {{ paths: string[]; }}",
                    e
                )
            })?;
            if input.paths.is_empty() {
                return Ok(());
            }
            init_global_grit_modules::<KeepFetcherKind>(None).await?;
            let combined_args = CheckArg {
                paths: input.paths,
                ..args
            };
            run_check(
                combined_args,
                &parent,
                multi,
                true,
                input.root_path.map(|p| ensure_trailing_slash(&p)),
            )
            .await
        }
        PlumbingArgs::List { args, shared_args } => {
            let buffer = read_input(&shared_args)?;
            let input =
                serde_json::from_str::<PlumbingPatternsListInput>(&buffer).map_err(|e| {
                    anyhow!(
                        "Failed to parse input JSON: {}. Ensure that input matches schema \
                    {{ grit_dir: string; }}",
                        e
                    )
                })?;
            let grit_parent = match input.grit_dir.parent() {
                Some(parent) => parent,
                None => return Ok(()),
            };

            let (resolved, curr_repo) =
                resolve_from(grit_parent.to_path_buf(), &Source::All).await?;

            if resolved.is_empty() {
                let existing = find_grit_modules_dir(grit_parent.to_path_buf()).await?;
                if !existing.exists() {
                    bail!(
                    "No grit modules found in {}. Run `grit init` to initialize a grit project.",
                    grit_parent.to_string_lossy());
                } else {
                    bail!("No patterns found.");
                }
            }

            list_applyables(false, false, resolved, args.level, &parent, curr_repo).await
        }
        PlumbingArgs::Test { shared_args } => {
            let buffer = read_input(&shared_args)?;
            let patterns =
                serde_json::from_str::<Vec<GritPatternTestInfo>>(&buffer).map_err(|e| {
                    anyhow!(
                        "Failed to parse input JSON: {}. Ensure that input has correct schema. This command is
                        compatible with the output of `grit patterns list` --json`",
                        e
                    )
                })?;

            let cwd = std::env::current_dir()?;
            let libs = get_grit_files_from(Some(cwd)).await?;
            let res = get_marzano_pattern_test_results(
                patterns,
                &libs,
                &PatternsTestArgs {
                    update: false,
                    verbose: false,
                    watch: false,
                    filter: None,
                    exclude: vec![],
                },
                parent.into(),
            )
            .await?;
            match res {
                super::patterns_test::AggregatedTestResult::SomeFailed(message) => {
                    Err(anyhow::anyhow!(message))
                }
                super::patterns_test::AggregatedTestResult::AllPassed => Ok(()),
            }
        }
        #[cfg(feature = "workflows_v2")]
        PlumbingArgs::Run {
            shared_args,
            definition,
        } => {
            let buffer = read_input(&shared_args)?;

            let execution_id = std::env::var("GRIT_EXECUTION_ID")
                .unwrap_or_else(|_| uuid::Uuid::new_v4().to_string());

            let current_dir = current_dir()?;
            let mut updater = Updater::from_current_bin().await?;
            let auth = updater
                .get_valid_auth()
                .instrument(tracing::span!(
                    tracing::Level::INFO,
                    "grit_marzano.auth",
                    "execution_id" = execution_id.as_str(),
                ))
                .await
                .ok();

            let custom_workflow =
                crate::workflows::find_workflow_file_from(current_dir.clone(), &definition, auth)
                    .instrument(tracing::span!(
                        tracing::Level::INFO,
                        "grit_marzano.find_workflow",
                        "execution_id" = execution_id.as_str(),
                    ))
                    .await
                    .context("Failed to find workflow file")?;

            super::apply_migration::run_apply_migration(
                custom_workflow,
                vec![current_dir],
                None,
                super::apply_migration::ApplyMigrationArgs {
                    input: Some(buffer),
                    remote: false,
                    verbose: true,
                    watch: false,
                },
                &parent,
                VisibilityLevels::default(),
                execution_id.clone(),
            )
<<<<<<< HEAD
            .await?;

            Ok(())
=======
            .instrument(tracing::span!(
                tracing::Level::INFO,
                "grit_marzano.run_workflow",
                "execution_id" = execution_id.as_str(),
            ))
            .await
>>>>>>> 8eedbe7f
        }
    };
    // We want plumbing to always return a success code, even for "good" errors (failed checks, etc)
    match result {
        Ok(_) => Ok(()),
        Err(e) => {
            if e.downcast_ref::<GoodError>().is_some() {
                Ok(())
            } else {
                Err(e)
            }
        }
    }
}<|MERGE_RESOLUTION|>--- conflicted
+++ resolved
@@ -339,18 +339,14 @@
                 VisibilityLevels::default(),
                 execution_id.clone(),
             )
-<<<<<<< HEAD
-            .await?;
-
-            Ok(())
-=======
             .instrument(tracing::span!(
                 tracing::Level::INFO,
                 "grit_marzano.run_workflow",
                 "execution_id" = execution_id.as_str(),
             ))
-            .await
->>>>>>> 8eedbe7f
+            .await?;
+
+            Ok(())
         }
     };
     // We want plumbing to always return a success code, even for "good" errors (failed checks, etc)
