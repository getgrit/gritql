--- conflicted
+++ resolved
@@ -69,12 +69,8 @@
     arg: ApplyMigrationArgs,
     flags: &GlobalFormatFlags,
     min_level: marzano_messenger::emit::VisibilityLevels,
-<<<<<<< HEAD
+    execution_id: String,
 ) -> Result<PackagedWorkflowOutcome> {
-=======
-    execution_id: String,
-) -> Result<()> {
->>>>>>> 8eedbe7f
     use crate::error::GoodError;
 
     let input = arg.get_payload()?;
