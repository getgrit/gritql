pub(crate) mod apply;

pub(crate) mod apply_pattern;

pub(crate) mod auth;
pub(crate) mod auth_login;
pub(crate) mod auth_logout;
pub(crate) mod auth_refresh;
pub(crate) mod auth_token;

pub(crate) mod doctor;
pub(crate) mod init;
pub(crate) mod install;
pub(crate) mod list;
pub(crate) mod lsp;

pub(crate) mod check;

pub(crate) mod parse;
pub(crate) mod patterns;
pub(crate) mod patterns_list;
pub(crate) mod patterns_test;
pub(crate) mod plumbing;
pub(crate) mod version;

#[cfg(feature = "workflows_v2")]
pub(crate) mod apply_migration;
#[cfg(feature = "workflows_v2")]
pub(crate) mod workflows;
#[cfg(feature = "workflows_v2")]
pub(crate) mod workflows_list;
#[cfg(feature = "workflows_v2")]
pub(crate) mod workflows_watch;
#[cfg(feature = "workflows_v2")]
pub(crate) mod workflows_upload;

use crate::error::GoodError;

#[cfg(feature = "grit_tracing")]
use marzano_util::base64;
#[cfg(feature = "grit_tracing")]
use opentelemetry::{global, KeyValue};
#[cfg(feature = "grit_tracing")]
use opentelemetry_otlp::WithExportConfig;
#[cfg(feature = "grit_tracing")]
use opentelemetry_sdk::propagation::TraceContextPropagator;
#[cfg(feature = "grit_tracing")]
use opentelemetry_sdk::trace::Tracer;
#[cfg(feature = "grit_tracing")]
use opentelemetry_sdk::{trace, Resource};
#[cfg(feature = "grit_tracing")]
use std::collections::HashMap;
#[cfg(feature = "grit_tracing")]
use tracing::Instrument;
#[cfg(feature = "grit_tracing")]
use tracing::{event, span, Level};
#[cfg(feature = "grit_tracing")]
#[allow(unused_imports)]
use tracing_subscriber::prelude::*;
#[cfg(feature = "grit_tracing")]
use tracing_subscriber::{layer::SubscriberExt, EnvFilter, Registry};

#[cfg(feature = "docgen")]
pub(crate) mod docgen;
mod filters;

use crate::{
    analytics::{
        is_telemetry_disabled, is_telemetry_foregrounded, AnalyticsEvent, AnalyticsEventName,
        CompletedEvent, ErroredEvent,
    },
    flags::{GlobalFormatFlags, OutputFormat},
    updater::Updater,
};
use anyhow::Result;
use apply::ApplyArgs;
use auth::{Auth, AuthCommands};
use check::CheckArg;
use clap::Parser;
use clap::Subcommand;
use doctor::DoctorArgs;
use indicatif::MultiProgress;
use indicatif_log_bridge::LogWrapper;
use init::InitArgs;
use install::InstallArgs;
use list::ListArgs;
use log::LevelFilter;
use lsp::LspArgs;
use marzano_messenger::emit::ApplyDetails;
use parse::ParseArgs;
use patterns::{PatternCommands, Patterns};
use plumbing::PlumbingArgs;
use serde::Serialize;
use std::io::Write;
use std::process::{ChildStdin, Command, Stdio};
use std::time::Instant;
use std::{fmt, process::Child};
use version::VersionArgs;

#[cfg(feature = "workflows_v2")]
use crate::commands::workflows::{WorkflowCommands, Workflows};
#[cfg(feature = "workflows_v2")]
use workflows_list::run_list_workflows;
#[cfg(feature = "workflows_v2")]
use workflows_watch::run_watch_workflow;
#[cfg(feature = "workflows_v2")]
use workflows_upload::run_upload_workflows;

#[cfg(feature = "docgen")]
use crate::commands::docgen::{run_docgen, DocGenArgs};

use self::{
    apply::run_apply,
    auth_login::run_login,
    auth_logout::run_logout,
    auth_refresh::run_refresh_auth,
    auth_token::run_get_token,
    check::run_check,
    doctor::run_doctor,
    init::run_init,
    install::run_install,
    list::run_list_all,
    lsp::run_lsp,
    parse::run_parse,
    patterns::{run_patterns_describe, run_patterns_edit},
    patterns_list::run_patterns_list,
    patterns_test::run_patterns_test,
    plumbing::run_plumbing,
    version::run_version,
};

#[derive(Subcommand, Debug, Serialize)]
pub enum Commands {
    /// Check the current directory for pattern violations.
    Check(CheckArg),
    /// List everything that can be applied to the current directory.
    List(ListArgs),
    /// Apply a pattern or migration to a set of files
    Apply(ApplyArgs),
    /// Start a language server for Grit.
    #[clap(hide = true)]
    Lsp(LspArgs),
    /// Print diagnostic information about the current environment
    Doctor(DoctorArgs),
    /// Authentication commands, run `grit auth --help` for more information
    #[clap(name = "auth")]
    Auth(Auth),
    /// Install supporting binaries
    Install(InstallArgs),
    /// Install grit modules
    Init(InitArgs),
    /// Hidden command for parsing input files, consumed by provolone
    #[clap(name = "parse", hide = true)]
    Parse(ParseArgs),
    /// Workflow commands, run `grit workflows --help` for more information
    #[cfg(feature = "workflows_v2")]
    #[clap(name = "workflows")]
    Workflows(Workflows),
    /// Patterns commands, run `grit patterns --help` for more information
    #[clap(name = "patterns")]
    Patterns(Patterns),
    /// Plumbing subcommands for easy machine integration
    #[clap(subcommand, name = "plumbing", hide = true)]
    Plumbing(PlumbingArgs),
    /// Display version information about the CLI and agents
    Version(VersionArgs),
    /// Generate documentation for the Grit CLI (internal use only)
    #[cfg(feature = "docgen")]
    #[clap(hide = true)]
    Docgen(DocGenArgs),
    /// Server-only commands (for Grit Cloud)
    #[cfg(feature = "server")]
    Server(cli_server::commands::ServerArgs),
}

impl fmt::Display for Commands {
    fn fmt(&self, f: &mut fmt::Formatter) -> fmt::Result {
        match self {
            Commands::Apply(_) => write!(f, "apply"),
            Commands::Check(_) => write!(f, "check"),
            Commands::List(_) => write!(f, "list"),
            Commands::Lsp(_) => write!(f, "lsp"),
            Commands::Doctor(_) => write!(f, "doctor"),
            Commands::Auth(arg) => match arg.auth_commands {
                AuthCommands::Login(_) => write!(f, "auth login"),
                AuthCommands::Logout(_) => write!(f, "auth logout"),
                AuthCommands::GetToken(_) => write!(f, "auth get-token"),
                AuthCommands::Refresh(_) => write!(f, "auth refresh"),
            },
            Commands::Install(_) => write!(f, "install"),
            Commands::Init(_) => write!(f, "init"),
            Commands::Parse(_) => write!(f, "parse"),
            Commands::Patterns(arg) => match arg.patterns_commands {
                PatternCommands::List(_) => write!(f, "patterns list"),
                PatternCommands::Test(_) => write!(f, "patterns test"),
                PatternCommands::Edit(_) => write!(f, "patterns edit"),
                PatternCommands::Describe(_) => write!(f, "patterns describe"),
            },
            #[cfg(feature = "workflows_v2")]
            Commands::Workflows(arg) => match arg.workflows_commands {
                WorkflowCommands::List(_) => write!(f, "workflows list"),
                WorkflowCommands::Watch(_) => write!(f, "workflows watch"),
                WorkflowCommands::Upload(_) => write!(f, "workflows upload"),
            },
            Commands::Plumbing(_) => write!(f, "plumbing"),
            Commands::Version(_) => write!(f, "version"),
            #[cfg(feature = "docgen")]
            Commands::Docgen(_) => write!(f, "docgen"),
            #[cfg(feature = "server")]
            Commands::Server(_) => write!(f, "server"),
        }
    }
}
#[derive(Parser)]
#[clap(
    bin_name = "grit",
    name = "grit",
    author,
    about = if cfg!(feature = "server") { "Grit, server edition" } else { "Software maintenance on autopilot, from grit.io" },
    after_help = "For help with a specific command, run `grit help <command>`.",
    version
)]

struct App {
    #[clap(subcommand)]
    command: Commands,
    #[clap(flatten)]
    pub format_flags: GlobalFormatFlags,
}

fn maybe_spawn_analytics_worker(
    command: &Commands,
    args: &[String],
    updater: &Updater,
) -> Result<Option<Child>> {
    if is_telemetry_disabled() {
        return Ok(None);
    }

    if let Commands::Plumbing(PlumbingArgs::Analytics { .. }) = command {
        return Ok(None);
    }

    let exe = std::env::current_exe()?;
    let mut cmd = Command::new(exe);

    cmd.arg("plumbing");
    cmd.arg("analytics");

    if let Some(auth) = updater.get_auth() {
        cmd.arg("--user-id");
        cmd.arg(&auth.get_user_id()?);
    }

    let installation_id = updater.installation_id;
    cmd.arg("--installation-id");
    cmd.arg(installation_id.to_string());

    cmd.arg("--command")
        .arg(command.to_string())
        .arg("--args")
        .arg(args.join(" "))
        .stdin(Stdio::piped());

    if is_telemetry_foregrounded() {
        cmd.arg("--log-level=info");
    } else {
        cmd.stdout(Stdio::null());
        cmd.stderr(Stdio::null());
    }

    let child = cmd.spawn()?;

    Ok(Some(child))
}

fn write_analytics_event(
    analytics_worker: Option<&mut ChildStdin>,
    analytics_event: &AnalyticsEvent,
) {
    let serialized_name = serde_json::to_string(&AnalyticsEventName::from(analytics_event));
    let serialized_event = serde_json::to_string(&analytics_event);
    match (analytics_worker, serialized_name, serialized_event) {
        (Some(analytics_worker), Ok(serialized_name), Ok(serialized_event)) => {
            let data = format!("{}\t{}\n", serialized_name, serialized_event);
            let res = analytics_worker.write_all(data.as_bytes());
            if let Err(e) = res {
                log::info!("Failed to write to analytics worker: {:?}", e);
            }
        }
        (None, _, _) => {
            // No analytics worker to send event to, do nothing
        }
        (worker, name_err, event_err) => {
            log::info!(
                "Failed to serialize analytics event: {:?} {:?} {:?}",
                worker,
                name_err,
                event_err
            );
        }
    }
}

fn setup_env_logger(app: &App, multi: &MultiProgress) {
    let format: OutputFormat = (&app.format_flags).into();
    let mut logger = env_logger::Builder::new();

    let log_level = app.format_flags.log_level.unwrap_or(match &app.command {
        Commands::Lsp(_) => LevelFilter::Off,
        Commands::Plumbing(_) => LevelFilter::Off,
        _ => LevelFilter::Info,
    });

    logger.filter_level(log_level);
    logger.target(match format {
        OutputFormat::Standard => env_logger::Target::Stdout,
        OutputFormat::Transformed => env_logger::Target::Stderr,
        OutputFormat::Json | OutputFormat::Jsonl => env_logger::Target::Stderr,
        #[cfg(feature = "remote_redis")]
        OutputFormat::Redis => env_logger::Target::Stderr,
        #[cfg(feature = "remote_pubsub")]
        OutputFormat::PubSub => env_logger::Target::Stderr,
        #[cfg(feature = "server")]
        OutputFormat::Combined => env_logger::Target::Stderr,
    });
    if !matches!(app.command, Commands::Plumbing(_)) {
        logger.format(|buf, record| writeln!(buf, "{}", record.args()));
    };
    let logger = logger.build();
    if let Err(e) = LogWrapper::new(multi.clone(), logger).try_init() {
        eprintln!("Failed to initialize logger: {:?}", e);
    }
}

async fn run_command(_use_tracing: bool) -> Result<()> {
    let app = App::parse();
    // Use this *only* for analytics, not for any other purpose.
    let analytics_args = std::env::args().collect::<Vec<_>>();

    // Create and save installation ID if needed
    let mut updater = Updater::from_current_bin().await?;
    updater.dump().await?;

    let mut analytics_child =
        match maybe_spawn_analytics_worker(&app.command, &analytics_args, &updater) {
            Err(_e) => {
                log::info!("Failed to start the analytics worker process");
                // We failed to start the analytics worker process
                None
            }
            Ok(None) => None,
            Ok(Some(child)) => Some(child),
        };

    let multi = MultiProgress::new();

    #[cfg(not(feature = "grit_tracing"))]
    setup_env_logger(&app, &multi);
    #[cfg(feature = "grit_tracing")]
    if !_use_tracing {
        setup_env_logger(&app, &multi);
    } else if let Err(e) = tracing_log::LogTracer::init() {
        eprintln!("Failed to initialize LogTracer: {:?}", e);
        setup_env_logger(&app, &multi)
    }

    let command = app.command.to_string();
    let mut apply_details = ApplyDetails {
        matched: 0,
        rewritten: 0,
        named_pattern: None,
    };
    let start = Instant::now();

    write_analytics_event(
        analytics_child.as_mut().map(|c| c.stdin.as_mut().unwrap()),
        &AnalyticsEvent::from_cmd(&app.command),
    );

    match &app.command {
        Commands::Install(_) => {}
        Commands::Plumbing(_) => {}
        _ => {
            updater.check_for_update().await?;
        }
<<<<<<< HEAD
    }

    let res = match app.command {
        Commands::Apply(arg) => run_apply(arg, multi, &mut apply_details, &app.format_flags).await,
        Commands::Check(arg) => run_check(arg, &app.format_flags, multi, false, None).await,
        Commands::List(arg) => run_list_all(&arg, &app.format_flags).await,
        Commands::Doctor(arg) => run_doctor(arg).await,
        Commands::Auth(arg) => match arg.auth_commands {
            AuthCommands::Login(arg) => run_login(arg).await,
            AuthCommands::Logout(arg) => run_logout(arg).await,
            AuthCommands::GetToken(arg) => run_get_token(arg).await,
            AuthCommands::Refresh(arg) => run_refresh_auth(arg).await,
        },
        Commands::Lsp(arg) => run_lsp(arg).await,
        Commands::Install(arg) => run_install(arg).await,
        Commands::Init(arg) => run_init(arg).await,
        Commands::Parse(arg) => run_parse(arg, app.format_flags, None).await,
        Commands::Patterns(arg) => match arg.patterns_commands {
            PatternCommands::List(arg) => run_patterns_list(arg, app.format_flags).await,
            PatternCommands::Test(arg) => run_patterns_test(arg, app.format_flags).await,
            PatternCommands::Edit(arg) => run_patterns_edit(arg).await,
            PatternCommands::Describe(arg) => run_patterns_describe(arg).await,
        },
        #[cfg(feature = "workflows_v2")]
        Commands::Workflows(arg) => match arg.workflows_commands {
            WorkflowCommands::List(arg) => run_list_workflows(&arg, &app.format_flags).await,
            WorkflowCommands::Watch(arg) => run_watch_workflow(&arg, &app.format_flags).await,
            WorkflowCommands::Upload(arg) => run_upload_workflows(&arg, &app.format_flags).await,
        },
        Commands::Plumbing(arg) => {
            run_plumbing(arg, multi, &mut apply_details, app.format_flags).await
        }
        Commands::Version(arg) => run_version(arg).await,
        #[cfg(feature = "docgen")]
        Commands::Docgen(arg) => run_docgen(arg).await,
        #[cfg(feature = "server")]
        Commands::Server(arg) => cli_server::commands::run_server_command(arg).await,
    };
    let elapsed = start.elapsed();
    let details = if command == "apply" {
        Some(apply_details)
    } else {
        None
=======
>>>>>>> 8eedbe7f
    };

    #[cfg(feature = "grit_tracing")]
    let cmd_span = span!(
        Level::INFO,
        "grit_marzano.run_command",
        "grit.command" = command.as_str()
    );

    let runner = async move {
        let res = match app.command {
            Commands::Apply(arg) => {
                run_apply(arg, multi, &mut apply_details, &app.format_flags).await
            }
            Commands::Check(arg) => run_check(arg, &app.format_flags, multi, false, None).await,
            Commands::List(arg) => run_list_all(&arg, &app.format_flags).await,
            Commands::Doctor(arg) => run_doctor(arg).await,
            Commands::Auth(arg) => match arg.auth_commands {
                AuthCommands::Login(arg) => run_login(arg).await,
                AuthCommands::Logout(arg) => run_logout(arg).await,
                AuthCommands::GetToken(arg) => run_get_token(arg).await,
                AuthCommands::Refresh(arg) => run_refresh_auth(arg).await,
            },
            Commands::Lsp(arg) => run_lsp(arg).await,
            Commands::Install(arg) => run_install(arg).await,
            Commands::Init(arg) => run_init(arg).await,
            Commands::Parse(arg) => run_parse(arg, app.format_flags, None).await,
            Commands::Patterns(arg) => match arg.patterns_commands {
                PatternCommands::List(arg) => run_patterns_list(arg, app.format_flags).await,
                PatternCommands::Test(arg) => run_patterns_test(arg, app.format_flags).await,
                PatternCommands::Edit(arg) => run_patterns_edit(arg).await,
                PatternCommands::Describe(arg) => run_patterns_describe(arg).await,
            },
            #[cfg(feature = "workflows_v2")]
            Commands::Workflows(arg) => match arg.workflows_commands {
                WorkflowCommands::List(arg) => run_list_workflows(&arg, &app.format_flags).await,
                WorkflowCommands::Watch(arg) => run_watch_workflow(&arg, &app.format_flags).await,
            },
            Commands::Plumbing(arg) => {
                run_plumbing(arg, multi, &mut apply_details, app.format_flags).await
            }
            Commands::Version(arg) => run_version(arg).await,
            #[cfg(feature = "docgen")]
            Commands::Docgen(arg) => run_docgen(arg).await,
            #[cfg(feature = "server")]
            Commands::Server(arg) => cli_server::commands::run_server_command(arg).await,
        };
        let elapsed = start.elapsed();
        let details = if command == "apply" {
            Some(apply_details)
        } else {
            None
        };

        let final_analytics_event = match res {
            Ok(_) => AnalyticsEvent::Completed(CompletedEvent::from_res(elapsed, details)),

            Err(_) => AnalyticsEvent::Errored(ErroredEvent::from_elapsed(elapsed)),
        };

        write_analytics_event(
            analytics_child.as_mut().map(|c| c.stdin.as_mut().unwrap()),
            &final_analytics_event,
        );

        // If we are in the foreground, wait for the analytics worker to finish
        if is_telemetry_foregrounded() {
            if let Some(mut child) = analytics_child {
                log::info!("Waiting for analytics worker to finish");
                let res = child.wait();
                if let Err(e) = res {
                    log::info!("Failed to wait for analytics worker: {:?}", e);
                }
            }
        }

        res
    };

    #[cfg(feature = "grit_tracing")]
    let res = runner.instrument(cmd_span).await;
    #[cfg(not(feature = "grit_tracing"))]
    let res = runner.await;

    res
}

#[cfg(feature = "grit_tracing")]
fn get_otel_key(env_name: &str) -> Option<String> {
    match std::env::var(env_name) {
        Ok(key) => {
            if key.is_empty() {
                None
            } else {
                Some(key)
            }
        }
        Err(_) => None,
    }
}

#[cfg(feature = "grit_tracing")]
fn get_otel_setup() -> Result<Option<Tracer>> {
    let mut exporter = opentelemetry_otlp::new_exporter()
        .http()
        .with_http_client(reqwest::Client::default())
        .with_timeout(std::time::Duration::from_millis(500));

    let grafana_key = get_otel_key("GRAFANA_OTEL_KEY");
    let honeycomb_key = get_otel_key("HONEYCOMB_OTEL_KEY");
    let baselime_key = get_otel_key("BASELIME_OTEL_KEY");
    let hyperdx_key = get_otel_key("HYPERDX_OTEL_KEY");

    let env = get_otel_key("GRIT_DEPLOYMENT_ENV").unwrap_or_else(|| "prod".to_string());

    match (grafana_key, honeycomb_key, baselime_key, hyperdx_key) {
        (None, None, None, None) => {
            if let Some(endpoint) = get_otel_key("OTEL_EXPORTER_OTLP_ENDPOINT") {
                eprintln!(
                    "No explicit OTLP key found, using default OTLP endpoint: {}",
                    endpoint
                );
            } else {
                #[cfg(feature = "server")]
                eprintln!("No OTLP key found, tracing will be disabled");
                return Ok(None);
            }
        }

        (Some(grafana_key), _, _, _) => {
            let instance_id = "665534";
            let encoded =
                base64::encode_from_string(format!("{}:{}", instance_id, grafana_key).as_str())?;
            exporter = exporter
                .with_endpoint("https://otlp-gateway-prod-us-central-0.grafana.net/otlp")
                .with_headers(HashMap::from([(
                    "Authorization".into(),
                    format!("Basic {}", encoded),
                )]));
            eprintln!("Using Grafana OTLP key for {}", env);
        }
        (_, Some(honeycomb_key), _, _) => {
            exporter = exporter
                .with_endpoint("https://api.honeycomb.io")
                .with_headers(HashMap::from([("x-honeycomb-team".into(), honeycomb_key)]));
            eprintln!("Using Honeycomb OTLP key for {}", env);
        }
        (_, _, Some(baselime_key), _) => {
            exporter = exporter
                .with_endpoint("https://otel.baselime.io/v1/")
                .with_headers(HashMap::from([
                    ("x-api-key".into(), baselime_key),
                    ("x-baselime-dataset".into(), "otel".into()),
                ]));
            eprintln!("Using Baselime OTLP key for {}", env);
        }
        (_, _, _, Some(hyperdx_key)) => {
            exporter = exporter
                .with_endpoint("https://in-otel.hyperdx.io")
                .with_headers(HashMap::from([("authorization".into(), hyperdx_key)]));
            eprintln!("Using HyperDX OTLP key for {}", env);
        }
    }

    let tracer = opentelemetry_otlp::new_pipeline()
        .tracing()
        .with_exporter(exporter)
        .with_trace_config(
            trace::config().with_resource(Resource::new(vec![KeyValue::new(
                "service.name",
                format!("{}_grit_marzano", env),
            )])),
        )
        .install_batch(opentelemetry_sdk::runtime::Tokio)?;

    Ok(Some(tracer))
}

pub async fn run_command_with_tracing() -> Result<()> {
    #[cfg(feature = "grit_tracing")]
    {
        let tracer = get_otel_setup()?;

        if let Some(tracer) = tracer {
            let env_filter = EnvFilter::try_from_default_env()
                .unwrap_or(EnvFilter::new("TRACE"))
                // Exclude noisy tokio stuff "h2::proto::streams::prioritize
                .add_directive("h2=off".parse().unwrap())
                // This is also noisy
                .add_directive("axum::serve=DEBUG".parse().unwrap())
                // We don't want to trace the tracing library itself
                .add_directive("hyper=off".parse().unwrap());

            let telemetry = tracing_opentelemetry::layer().with_tracer(tracer);
            let subscriber = Registry::default().with(env_filter).with(telemetry);

            global::set_text_map_propagator(TraceContextPropagator::new());
            tracing::subscriber::set_global_default(subscriber)
                .expect("setting tracing default failed");

            let root_span = span!(Level::INFO, "grit_marzano.cli_command",);

            let res = async move {
                event!(Level::INFO, "starting the CLI!");

                let res = run_command(true).await;

                event!(Level::INFO, "ending the CLI!");

                res
            }
            .instrument(root_span)
            .await;

            opentelemetry::global::shutdown_tracer_provider();

            return res;
        }
    }
    let subscriber = tracing::subscriber::NoSubscriber::new();
    tracing::subscriber::set_global_default(subscriber).expect("setting tracing default failed");

    let res = run_command(false).await;
    if let Err(ref e) = res {
        if let Some(good) = e.downcast_ref::<GoodError>() {
            if let Some(msg) = &good.message {
                // grit-ignore no_println_in_core: This is an outer error message
                println!("{}", msg);
            }
            std::process::exit(1);
        }
    }
    res
}<|MERGE_RESOLUTION|>--- conflicted
+++ resolved
@@ -30,9 +30,9 @@
 #[cfg(feature = "workflows_v2")]
 pub(crate) mod workflows_list;
 #[cfg(feature = "workflows_v2")]
+pub(crate) mod workflows_upload;
+#[cfg(feature = "workflows_v2")]
 pub(crate) mod workflows_watch;
-#[cfg(feature = "workflows_v2")]
-pub(crate) mod workflows_upload;
 
 use crate::error::GoodError;
 
@@ -102,9 +102,9 @@
 #[cfg(feature = "workflows_v2")]
 use workflows_list::run_list_workflows;
 #[cfg(feature = "workflows_v2")]
+use workflows_upload::run_upload_workflows;
+#[cfg(feature = "workflows_v2")]
 use workflows_watch::run_watch_workflow;
-#[cfg(feature = "workflows_v2")]
-use workflows_upload::run_upload_workflows;
 
 #[cfg(feature = "docgen")]
 use crate::commands::docgen::{run_docgen, DocGenArgs};
@@ -384,52 +384,6 @@
         _ => {
             updater.check_for_update().await?;
         }
-<<<<<<< HEAD
-    }
-
-    let res = match app.command {
-        Commands::Apply(arg) => run_apply(arg, multi, &mut apply_details, &app.format_flags).await,
-        Commands::Check(arg) => run_check(arg, &app.format_flags, multi, false, None).await,
-        Commands::List(arg) => run_list_all(&arg, &app.format_flags).await,
-        Commands::Doctor(arg) => run_doctor(arg).await,
-        Commands::Auth(arg) => match arg.auth_commands {
-            AuthCommands::Login(arg) => run_login(arg).await,
-            AuthCommands::Logout(arg) => run_logout(arg).await,
-            AuthCommands::GetToken(arg) => run_get_token(arg).await,
-            AuthCommands::Refresh(arg) => run_refresh_auth(arg).await,
-        },
-        Commands::Lsp(arg) => run_lsp(arg).await,
-        Commands::Install(arg) => run_install(arg).await,
-        Commands::Init(arg) => run_init(arg).await,
-        Commands::Parse(arg) => run_parse(arg, app.format_flags, None).await,
-        Commands::Patterns(arg) => match arg.patterns_commands {
-            PatternCommands::List(arg) => run_patterns_list(arg, app.format_flags).await,
-            PatternCommands::Test(arg) => run_patterns_test(arg, app.format_flags).await,
-            PatternCommands::Edit(arg) => run_patterns_edit(arg).await,
-            PatternCommands::Describe(arg) => run_patterns_describe(arg).await,
-        },
-        #[cfg(feature = "workflows_v2")]
-        Commands::Workflows(arg) => match arg.workflows_commands {
-            WorkflowCommands::List(arg) => run_list_workflows(&arg, &app.format_flags).await,
-            WorkflowCommands::Watch(arg) => run_watch_workflow(&arg, &app.format_flags).await,
-            WorkflowCommands::Upload(arg) => run_upload_workflows(&arg, &app.format_flags).await,
-        },
-        Commands::Plumbing(arg) => {
-            run_plumbing(arg, multi, &mut apply_details, app.format_flags).await
-        }
-        Commands::Version(arg) => run_version(arg).await,
-        #[cfg(feature = "docgen")]
-        Commands::Docgen(arg) => run_docgen(arg).await,
-        #[cfg(feature = "server")]
-        Commands::Server(arg) => cli_server::commands::run_server_command(arg).await,
-    };
-    let elapsed = start.elapsed();
-    let details = if command == "apply" {
-        Some(apply_details)
-    } else {
-        None
-=======
->>>>>>> 8eedbe7f
     };
 
     #[cfg(feature = "grit_tracing")]
@@ -467,6 +421,9 @@
             Commands::Workflows(arg) => match arg.workflows_commands {
                 WorkflowCommands::List(arg) => run_list_workflows(&arg, &app.format_flags).await,
                 WorkflowCommands::Watch(arg) => run_watch_workflow(&arg, &app.format_flags).await,
+                WorkflowCommands::Upload(arg) => {
+                    run_upload_workflows(&arg, &app.format_flags).await
+                }
             },
             Commands::Plumbing(arg) => {
                 run_plumbing(arg, multi, &mut apply_details, app.format_flags).await
