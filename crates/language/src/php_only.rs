use regex::Regex;
use std::sync::OnceLock;

use crate::{
<<<<<<< HEAD
    language::{fields_for_nodes, Field, Language, SortId, TSLanguage},
=======
    language::{fields_for_nodes, Field, Language, NodeTypes, SortId, TSLanguage},
>>>>>>> b14f2836
    xscript_util::{
        php_like_exact_variable_regex, php_like_metavariable_bracket_regex,
        php_like_metavariable_prefix, php_like_metavariable_regex, PHP_ONLY_CODE_SNIPPETS,
    },
};

static NODE_TYPES_STRING: &str =
    include_str!("../../../resources/node-types/php_only-node-types.json");

static NODE_TYPES: OnceLock<Vec<Vec<Field>>> = OnceLock::new();
static LANGUAGE: OnceLock<TSLanguage> = OnceLock::new();

#[cfg(not(feature = "builtin-parser"))]
fn language() -> TSLanguage {
    unimplemented!(
        "tree-sitter parser must be initialized before use when [builtin-parser] is off."
    )
}
#[cfg(feature = "builtin-parser")]
fn language() -> TSLanguage {
    tree_sitter_php::language_php_only().into()
}

#[derive(Debug, Clone)]
pub struct PhpOnly {
    node_types: &'static [Vec<Field>],
    metavariable_sort: SortId,
    comment_sort: SortId,
    language: &'static TSLanguage,
}
// use std::io::Write;
impl PhpOnly {
    pub(crate) fn new(lang: Option<TSLanguage>) -> Self {
        let language = LANGUAGE.get_or_init(|| lang.unwrap_or_else(language));
        let node_types = NODE_TYPES.get_or_init(|| fields_for_nodes(language, NODE_TYPES_STRING));
        let metavariable_sort = language.id_for_node_kind("grit_metavariable", true);
        let comment_sort = language.id_for_node_kind("comment", true);
        Self {
            node_types,
            metavariable_sort,
            comment_sort,
            language,
        }
    }
    pub(crate) fn is_initialized() -> bool {
        LANGUAGE.get().is_some()
    }
}

impl NodeTypes for PhpOnly {
    fn node_types(&self) -> &[Vec<Field>] {
        self.node_types
    }
}

impl Language for PhpOnly {
    fn get_ts_language(&self) -> &TSLanguage {
        self.language
    }

    fn comment_prefix(&self) -> &'static str {
        "//"
    }

    fn language_name(&self) -> &'static str {
        "PhpOnly"
    }
    fn snippet_context_strings(&self) -> &[(&'static str, &'static str)] {
        &PHP_ONLY_CODE_SNIPPETS
    }

    fn metavariable_sort(&self) -> SortId {
        self.metavariable_sort
    }

    fn is_comment(&self, id: SortId) -> bool {
        id == self.comment_sort
    }

    fn metavariable_prefix(&self) -> &'static str {
        php_like_metavariable_prefix()
    }

    fn metavariable_regex(&self) -> &'static Regex {
        php_like_metavariable_regex()
    }

    fn metavariable_bracket_regex(&self) -> &'static Regex {
        php_like_metavariable_bracket_regex()
    }

    fn exact_variable_regex(&self) -> &'static Regex {
        php_like_exact_variable_regex()
    }
}
#[cfg(test)]
mod tests {
    use crate::{language::Language, php_only::PhpOnly};

    #[test]
    fn test_php_substitute_variable() {
        let snippet = "^foo$('^bar')";
        let lang = PhpOnly::new(None);
        let subbed = lang.substitute_metavariable_prefix(snippet);
        assert_eq!(subbed, "µfoo$('µbar')");
    }
}<|MERGE_RESOLUTION|>--- conflicted
+++ resolved
@@ -2,11 +2,7 @@
 use std::sync::OnceLock;
 
 use crate::{
-<<<<<<< HEAD
-    language::{fields_for_nodes, Field, Language, SortId, TSLanguage},
-=======
     language::{fields_for_nodes, Field, Language, NodeTypes, SortId, TSLanguage},
->>>>>>> b14f2836
     xscript_util::{
         php_like_exact_variable_regex, php_like_metavariable_bracket_regex,
         php_like_metavariable_prefix, php_like_metavariable_regex, PHP_ONLY_CODE_SNIPPETS,
