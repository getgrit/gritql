--- conflicted
+++ resolved
@@ -4,12 +4,7 @@
 
 use crate::language::{fields_for_nodes, Field, Language, SortId, TSLanguage};
 
-<<<<<<< HEAD
 static NODE_TYPES_STRING: &str = include_str!("../../../resources/node-types/php-node-types.json");
-=======
-static NODE_TYPES_STRING: &str =
-    include_str!("../../../resources/node-types/php_only-node-types.json");
->>>>>>> ac64fd1b
 
 static NODE_TYPES: OnceLock<Vec<Vec<Field>>> = OnceLock::new();
 static LANGUAGE: OnceLock<TSLanguage> = OnceLock::new();
@@ -108,9 +103,8 @@
     fn exact_variable_regex(&self) -> &'static Regex {
         &EXACT_VARIABLE_REGEX
     }
-<<<<<<< HEAD
-=======
 }
+
 #[cfg(test)]
 mod tests {
     use crate::{language::Language, php::Php};
@@ -122,5 +116,4 @@
         let subbed = lang.substitute_metavariable_prefix(snippet);
         assert_eq!(subbed, "µfoo$('µbar')");
     }
->>>>>>> ac64fd1b
 }