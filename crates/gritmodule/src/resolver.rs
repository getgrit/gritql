--- conflicted
+++ resolved
@@ -535,11 +535,8 @@
         Some(config) => {
             if let Some(module) = module {
                 let repo_root = find_repo_root_from(repo_path).await?;
-<<<<<<< HEAD
-                get_patterns_from_yaml(&config, &Some(module.to_owned()), &repo_root)?
-=======
-                get_patterns_from_yaml(&config, module, &repo_root, repo_dir).await?
->>>>>>> 632cea02
+                get_patterns_from_yaml(&config, &Some(module.to_owned()), &repo_root, repo_dir)
+                    .await?
             } else {
                 vec![]
             }
@@ -590,11 +587,8 @@
         Some(config) => {
             if let Some(module) = module {
                 let repo_root = find_repo_root_from(repo_path).await?;
-<<<<<<< HEAD
-                get_patterns_from_yaml(&config, &Some(module.to_owned()), &repo_root)?
-=======
-                get_patterns_from_yaml(&config, module, &repo_root, repo_dir).await?
->>>>>>> 632cea02
+                get_patterns_from_yaml(&config, &Some(module.to_owned()), &repo_root, repo_dir)
+                    .await?
             } else {
                 vec![]
             }
